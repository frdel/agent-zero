--- conflicted
+++ resolved
@@ -1,46 +1,41 @@
-# Agent Zero Documentation
+# Agent Zero
 
-This branch contains the source files for the Agent Zero documentation.  The documentation is built using [MkDocs](https://www.mkdocs.org/) and the [Material theme](https://squidfunk.github.io/mkdocs-material/).
+[![Join our Skool Community](https://img.shields.io/badge/Skool-Join%20our%20Community-4A90E2?style=for-the-badge&logo=skool&logoColor=white)](https://www.skool.com/agent-zero) [![Join our Discord](https://img.shields.io/badge/Discord-Join%20our%20server-5865F2?style=for-the-badge&logo=discord&logoColor=white)](https://discord.gg/B8KZKNsPpj) [![Subscribe on YouTube](https://img.shields.io/badge/YouTube-Subscribe-red?style=for-the-badge&logo=youtube&logoColor=white)](https://www.youtube.com/@AgentZeroFW) [![Connect on LinkedIn](https://img.shields.io/badge/LinkedIn-Connect-blue?style=for-the-badge&logo=linkedin&logoColor=white)](https://www.linkedin.com/in/jan-tomasek/) [![Follow on X.com](https://img.shields.io/badge/X.com-Follow-1DA1F2?style=for-the-badge&logo=x&logoColor=white)](https://x.com/JanTomasekDev)
 
-## Building the Documentation Locally
 
-<<<<<<< HEAD
-To build and preview the documentation locally, follow these steps:
-=======
 [![Intro Video](/docs/res/new_vid.jpg)](https://www.youtube.com/watch?v=U_Gl0NPalKA)
->>>>>>> 87dbeaca
 
-1. **Install MkDocs:** If you don't have MkDocs installed, run:
-   ```bash
-   pip install mkdocs-material
-   ```
+**Personal and organic AI framework**
+- Agent Zero is not a predefined agentic framework. It is designed to be dynamic, organically growing, and learning as you use it.
+- Agent Zero is fully transparent, readable, comprehensible, customizable and interactive.
+- Agent Zero uses the computer as a tool to accomplish its (your) tasks.
 
-<<<<<<< HEAD
-2. **Start the Development Server:** Navigate to the root of this repository in your terminal and run:
-   ```bash
-   mkdocs serve
-   ```
-   This will start a local development server, and you can view the documentation in your web browser at the address it provides (usually `http://127.0.0.1:8000`).  The preview will automatically update as you make changes to the documentation source files.
-=======
 ## Now with Responsive UI and Progress Bar:
 ![Web UI](/docs/res/win_webui.gif)
->>>>>>> 87dbeaca
 
-3. **Build the Documentation:** To generate a static HTML version of the documentation, use:
-   ```bash
-   mkdocs build
-   ```
-   This will create a `site` directory containing the HTML files.
+## Key concepts
+1. **General-purpose assistant**
+- Agent Zero is not pre-programmed for specific tasks (but can be). It is meant to be a general-purpose personal assistant. Give it a task, and it will gather information, execute commands and code, cooperate with other agent instances, and do its best to accomplish it.
+- It has a persistent memory, allowing it to memorize previous solutions, code, facts, instructions, etc., to solve tasks faster and more reliably in the future.
 
-## Live Documentation
+2. **Computer as a tool**
+- Agent Zero uses the operating system as a tool to accomplish its tasks. It has no single-purpose tools pre-programmed. Instead, it can write its own code and use the terminal to create and use its own tools as needed.
+- The only default tools in its arsenal are online search, memory features, communication (with the user and other agents), and code/terminal execution. Everything else is created by the agent itself or can be extended by the user.
+- Tool usage functionality has been developed from scratch to be the most compatible and reliable, even with very small models.
 
-The live documentation is published via GitHub Pages and can be found at: [https://3clyp50.github.io/agent-zero/].
+3. **Multi-agent cooperation**
+- Every agent has a superior agent giving it tasks and instructions. Every agent then reports back to its superior.
+- In the case of the first agent in the chain (Agent 0), the superior is the human user; the agent sees no difference.
+- Every agent can create its subordinate agent to help break down and solve subtasks. This helps all agents keep their context clean and focused.
 
-## Contributing
+4. **Completely customizable and extensible**
+- Almost nothing in this framework is hard-coded. Nothing is hidden. Everything can be extended or changed by the user.
+- The whole behavior is defined by a system prompt in the **prompts/default/agent.system.md** file. Change this prompt and change the framework dramatically.
+- The framework does not guide or limit the agent in any way. There are no hard-coded rails that agents have to follow.
+- Every prompt, every small message template sent to the agent in its communication loop, can be found in the **prompts/** folder and changed.
+- Every default tool can be found in the **python/tools/** folder and changed or copied to create new predefined tools.
+- Of course, it is open-source (except for some tools like Perplexity, but that will be replaced with an open-source alternative as well in the future).
 
-<<<<<<< HEAD
-Contributions to the documentation are very welcome! Please see the [Contributing guidelines](docs/contribution.md) for more information.
-=======
 5. **Communication is key**
 - Give your agent a proper system prompt and instructions, and it can do miracles.
 - Agents can communicate with their superiors and subordinates, asking questions, giving instructions, and providing guidance. Instruct your agents in the system prompt on how to communicate effectively.
@@ -99,5 +94,4 @@
 
 > ⚠️ **Changes to launch files since v0.6:**  
 > - main.py file has been replaced with run_ui.py (webui) and run_cli.py (terminal) launch files.
-> - configuration has been moved to initialize.py for both webui and terminal launch files.
->>>>>>> 87dbeaca
+> - configuration has been moved to initialize.py for both webui and terminal launch files.
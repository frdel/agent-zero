--- conflicted
+++ resolved
@@ -735,18 +735,6 @@
                 PrintStyle(background_color="black", font_color="red", padding=True).print(
                     f"Failed to get MCP tool '{tool_name}': {e}"
                 )
-
-<<<<<<< HEAD
-            await self.handle_intervention()  # wait if paused and handle intervention message if needed
-            await tool.before_execution(**tool_args)
-            await self.handle_intervention()  # wait if paused and handle intervention message if needed
-            response = await tool.execute(**tool_args)
-            await self.handle_intervention()  # wait if paused and handle intervention message if needed
-            await tool.after_execution(response)
-            await self.handle_intervention()  # wait if paused and handle intervention message if needed
-            if response and getattr(response, "break_loop", False):
-                return getattr(response, "message", "")
-=======
             # Fallback to local get_tool if MCP tool was not found or MCP lookup failed
             if not tool:
                 tool = self.get_tool(name=tool_name, method=tool_method, args=tool_args, message=msg)
@@ -768,7 +756,7 @@
                 self.context.log.log(
                     type="error", content=f"{self.agent_name}: {error_detail}"
                 )
->>>>>>> dd17c427
+
         else:
             warning_msg_misformat = self.read_prompt("fw.msg_misformat.md")
             self.hist_add_warning(warning_msg_misformat)

<!DOCTYPE html>
<html lang="en">

<head>
    <meta charset="UTF-8">
    <meta name="viewport" content="width=device-width, initial-scale=1, maximum-scale=1">
    <title>Agent Zero</title>
    <link rel="icon" type="image/svg+xml" href="public/favicon.svg">
    <link rel="stylesheet" href="index.css">
    <link rel="stylesheet" href="css/toast.css">
    <link rel="stylesheet" href="css/settings.css">
    <link rel="stylesheet" href="css/file_browser.css">
    <link rel="stylesheet" href="css/modals.css">
    <link rel="stylesheet" href="css/modals2.css">
    <link rel="stylesheet" href="css/speech.css">
    <link rel="stylesheet" href="css/history.css">
    <link rel="stylesheet" href="css/scheduler-datepicker.css">
    <link rel="stylesheet" href="css/tunnel.css">
    
    <!-- Font Awesome for icons -->
    <link rel="stylesheet" href="https://cdnjs.cloudflare.com/ajax/libs/font-awesome/5.15.4/css/all.min.css">

    <!-- Flatpickr for datetime picker -->
    <link rel="stylesheet" href="https://cdn.jsdelivr.net/npm/flatpickr/dist/flatpickr.min.css">
    <script src="https://cdn.jsdelivr.net/npm/flatpickr"></script>

    <script>
        window.safeCall = function (name, ...args) {
            if (window[name]) window[name](...args)
        }
    </script>

    <!-- Pre-initialize schedulerSettings to ensure Alpine doesn't miss it -->
    <script>
        // Pre-define schedulerSettings skeleton to ensure it's available to Alpine
        window.schedulerSettings = function() {
            return {
                tasks: [],
                isLoading: true,
                selectedTask: null,
                expandedTaskId: null,
                sortField: 'name',
                sortDirection: 'asc',
                filterType: 'all',
                filterState: 'all',
                pollingInterval: null,
                pollingActive: false,
                editingTask: {
                    name: '',
                    type: 'scheduled',
                    state: 'idle',
                    schedule: {
                        minute: '*',
                        hour: '*',
                        day: '*',
                        month: '*',
                        weekday: '*',
                        timezone: ''
                    },
                    token: '',
                    plan: {
                        todo: [],
                        in_progress: null,
                        done: []
                    },
                    system_prompt: '',
                    prompt: '',
                    attachments: []
                },
                isCreating: false,
                isEditing: false,
                showLoadingState: false,
                viewMode: 'list',
                selectedTaskForDetail: null,
                attachmentsText: '',
                filteredTasks: [],
                // Minimal init to avoid errors
                init() {
                    console.log('Basic schedulerSettings initialized');
                    // Watch for task type changes
                    this.$watch('editingTask.type', (newType) => {
                        if (newType === 'planned') {
                            // When switching to planned task type, initialize the datetime picker
                            this.$nextTick(() => {
                                if (this.initFlatpickr) {
                                    if (this.isCreating) {
                                        this.initFlatpickr('create');
                                    } else if (this.isEditing) {
                                        this.initFlatpickr('edit');
                                    }
                                }
                            });
                        }
                    });
                }
            };
        };
    </script>

    <!-- Load module scripts first -->
    <script type="module" src="js/scheduler.js"></script>
    <script type="module" src="js/speech.js"></script>
    <script type="module" src="js/history.js"></script>
    <script type="module" src="index.js"></script>

    <!-- Then load Alpine.js -->
    <script defer src="https://cdn.jsdelivr.net/npm/@alpinejs/collapse@3.14.3/dist/cdn.min.js"></script>
    <!-- <script defer src="https://cdn.jsdelivr.net/npm/alpinejs@3.14.3/dist/cdn.min.js"></script> -->
    <script type="module" src="js/initFw.js"></script>

    <script src="https://cdn.jsdelivr.net/npm/ace-builds@1.36.5/src-noconflict/ace.js"></script>
    <link href="https://cdn.jsdelivr.net/npm/ace-builds@1.36.5/css/ace.min.css" rel="stylesheet">
    <!-- KaTeX CSS -->
    <link rel="stylesheet" href="https://cdn.jsdelivr.net/npm/katex@0.16.8/dist/katex.min.css" crossorigin="anonymous">

    <!-- KaTeX javascript -->
    <script defer src="https://cdn.jsdelivr.net/npm/katex@0.16.8/dist/katex.min.js" crossorigin="anonymous"></script>
    <script defer src="https://cdn.jsdelivr.net/npm/katex@0.16.8/dist/contrib/auto-render.min.js"
        crossorigin="anonymous"></script>

    <!-- Non-module scripts after Alpine.js -->
    <script type="text/javascript" src="js/settings.js"></script>
    <script type="text/javascript" src="js/file_browser.js"></script>
    <script type="text/javascript" src="js/modal.js"></script>
    <script type="text/javascript" src="js/tunnel.js"></script>
</head>

<body class="dark-mode">
    <div class="container">
        <div id="sidebar-overlay" class="sidebar-overlay hidden"></div>
        <div class="icons-section" id="hide-button" x-data="{ connected: true }">
            <!--Sidebar-->
            <!-- Sidebar Toggle Button -->
            <button id="toggle-sidebar" class="toggle-sidebar-button" aria-label="Toggle Sidebar" aria-expanded="false">
                <span aria-hidden="true">
                    <!-- Hamburger Icon -->
                    <svg id="sidebar-hamburger-svg" xmlns="http://www.w3.org/2000/svg" width="22" height="22"
                        viewBox="0 0 24 24" fill="CurrentColor">
                        <path d="M3 13h18v-2H3v2zm0 4h18v-2H3v2zm0-8h18V7H3v2z"></path>
                    </svg>
                </span>
            </button>

            <div id="logo-container">
                <a href="https://github.com/frdel/agent-zero" target="_blank" rel="noopener noreferrer">
                    <img src="./public/splash.jpg" alt="a0" width="22" height="22">
                </a>
            </div>
        </div>

        <div id="left-panel" class="panel">
            <!--Sidebar upper elements-->
            <div class="left-panel-top">
                <div class="config-section" x-data="{ showQuickActions: true }">
                    <button class="config-button" id="resetChat" @click="resetChat()">Reset Chat</button>
                    <button class="config-button" id="newChat" @click="newChat()">New Chat</button>
                    <button class="config-button" id="loadChats" @click="loadChats()">Load Chat</button>
                    <button class="config-button" id="loadChat" @click="saveChat()">Save Chat</button>
                    <button class="config-button" id="restart" @click="restart()">Restart</button>
                    <button class="config-button" id="settings" @click="settingsModalProxy.openModal()"><svg
                            xmlns="http://www.w3.org/2000/svg" version="1.1" viewBox="-5.0 -17.0 110.0 135.0"
                            fill="currentColor" width="24" height="24">
                            <path
                                d="m52.301 90.102h-4.1016c-3 0-5 0-6.8984-1.3984-1.8984-1.3984-2.5-3.3008-3.5-6.1016l-1.1016-3.6016c-0.19922-0.60156-0.69922-1.1992-1.3984-1.6016l-1.1016-0.60156c-0.60156-0.30078-1.5-0.39844-2.3008-0.19922l-4.3008 1.1992c-3.1016 0.89844-5.1016 1.5-7.3984 0.5-2.3008-0.89844-3.3984-2.8008-5-5.6016l-1.8008-3.1016c-1.5-2.5-2.5-4.3008-2.3008-6.6992 0.19922-2.3984 1.6016-3.8008 3.6016-6.1016l3.8008-4.1992c0.19922-0.19922 0.60156-1.3984 0.60156-2.6016 0-1.1016-0.5-2.3008-0.80078-2.6992l-3.6016-4c-2-2.1992-3.3008-3.6992-3.6016-6.1016-0.19922-2.3984 0.80078-4.1992 2.3008-6.6992l1.8008-3.1016c1.6016-2.8008 2.6992-4.6016 5-5.6016 2.3008-0.89844 4.3008-0.39844 7.3984 0.5l4.3984 1.1992c0.69922 0.10156 1.5 0 2.3008-0.30078l1.1016-0.60156c0.5-0.30078 1-0.89844 1.3008-1.6992l1.1992-3.5c0.89844-2.8008 1.6016-4.6992 3.5-6.1016 1.8984-1.3984 3.8984-1.3984 6.8984-1.3984h4.1016c3 0 5 0 6.8984 1.3984 1.8984 1.3984 2.5 3.1992 3.5 6.1016l1.1992 3.6016c0.19922 0.60156 0.69922 1.1992 1.3984 1.6016l1.1016 0.60156c0.60156 0.30078 1.5 0.39844 2.3008 0.19922l4.3008-1.1992c3.1016-0.89844 5.1016-1.5 7.3984-0.5 2.3008 0.89844 3.3984 2.8008 5 5.5l1.8008 3.1016c1.3984 2.5 2.5 4.3008 2.3008 6.6992-0.19922 2.3984-1.6016 3.8008-3.6016 6.1016l-3.9961 4.4062c-0.19922 0.19922-0.60156 1.3984-0.60156 2.6016 0 1.1016 0.5 2.3008 0.80078 2.6992l3.6016 4c2 2.1992 3.3008 3.6992 3.6016 6.1016 0.19922 2.3984-0.80078 4.1992-2.3008 6.6992l-1.8008 3.1016c-1.6016 2.8008-2.6992 4.6016-5 5.6016-2.3008 0.89844-4.3984 0.39844-7.3984-0.5l-4.3984-1.1992c-0.69922-0.10156-1.5 0-2.3008 0.30078l-1.1016 0.60156c-0.5 0.30078-1 0.89844-1.3008 1.6992l-1.1992 3.5c-0.89844 2.8008-1.6016 4.6992-3.5 6.1016-1.8008 1.293-3.8008 1.293-6.8008 1.293zm-6.6016-7.3008c0.5 0.10156 1.6016 0.10156 2.6016 0.10156h4.1016c1 0 2 0 2.6016-0.10156 0.19922-0.5 0.60156-1.5 0.89844-2.3984l1.1992-3.6016c0.89844-2.3008 2.3984-4.1992 4.3984-5.3984l1.3984-0.80078c2.3984-1.3008 5.1016-1.6016 7.6016-1l4.6016 1.3008c1 0.30078 2.1016 0.60156 2.6992 0.69922 0.30078-0.5 0.89844-1.5 1.3984-2.3984l1.8008-3.1016c0.5-0.80078 1-1.8008 1.1992-2.3008-0.30078-0.39844-1-1.1992-1.6992-2l-3.8008-4.1992c-1.6016-2-2.5-4.8008-2.5-7.3984 0-2.6016 0.89844-5.3984 2.3008-7.3008l3.8984-4.3984c0.69922-0.69922 1.3984-1.5 1.6992-2-0.19922-0.5-0.80078-1.3984-1.1992-2.3008l-1.8984-3.1016c-0.5-0.89844-1.1016-1.8984-1.3984-2.3984-0.60156 0.10156-1.6992 0.39844-2.6992 0.69922l-4.3984 1.3008c-2.6992 0.60156-5.3008 0.30078-7.6016-0.89844l-1.4023-0.80469c-2.1016-1.3984-3.6016-3.1992-4.3984-5.3984l-1.3008-3.8008c-0.30078-0.89844-0.60156-1.8984-0.89844-2.3984-0.5-0.10156-1.6016-0.10156-2.6016-0.10156h-4.1016c-1 0-2 0-2.6016 0.10156-0.19922 0.5-0.60156 1.5-0.89844 2.3984l-1.1992 3.6016c-0.89844 2.3008-2.3984 4.1992-4.3984 5.3984l-1.3984 0.80078c-2.3984 1.3008-5.1016 1.6016-7.6016 1l-4.6016-1.3008c-1-0.30078-2.1016-0.60156-2.6992-0.69922-0.30078 0.5-0.89844 1.5-1.3984 2.3984l-1.8008 3.1016c-0.5 0.80078-1 1.8008-1.1992 2.3008 0.30078 0.39844 1 1.1992 1.6992 2l3.8008 4.1992c1.6016 2 2.5 4.8008 2.5 7.3984 0 2.6016-0.89844 5.3984-2.3008 7.3008l-3.8984 4.3984c-0.69922 0.69922-1.3984 1.5-1.6992 2 0.19922 0.5 0.80078 1.3984 1.1992 2.3008l1.8008 3.1016c0.5 0.89844 1.1016 1.8984 1.3984 2.3984 0.60156-0.10156 1.6992-0.39844 2.6992-0.69922l4.3984-1.1992c2.6992-0.60156 5.3008-0.30078 7.6016 0.89844l1.3984 0.80078c2.1016 1.3008 3.6016 3.1992 4.3984 5.3984l1.3008 3.8008c0.5 0.80078 0.80078 1.8008 1 2.3008z">
                            </path>
                            <path
                                d="m50.301 66.5c-9 0-16.398-7.3008-16.398-16.398 0-9.1016 7.3008-16.398 16.398-16.398 9.1016 0 16.398 7.3008 16.398 16.398 0 9.0977-7.3984 16.398-16.398 16.398zm0-25.5c-5 0-9.1016 4.1016-9.1016 9.1016s4.1016 9.1016 9.1016 9.1016 9.1016-4.1016 9.1016-9.1016c-0.003906-5-4.1016-9.1016-9.1016-9.1016z">
                            </path>
                        </svg>Settings</button>

                </div>

                <!-- Tabs container -->
                <div class="tabs-container">
                    <div class="tabs">
                        <div class="tab active" id="chats-tab">Chats</div>
                        <div class="tab" id="tasks-tab">Tasks</div>
                    </div>
                </div>

                <!-- Chats List -->
                <div class="config-section" id="chats-section" x-data="{ contexts: [], selected: '' }"
                    x-show="contexts.length > 0 || true">
                    <div class="chats-list-container">
                        <ul class="config-list" x-show="contexts.length > 0">
                            <template x-for="context in contexts">
                                <li>
                                    <div :class="{'chat-list-button': true, 'font-bold': context.id === selected}"
                                        @click="selected = context.id; selectChat(context.id)">
                                        <span class="chat-name" :title="context.name ? context.name : 'Chat #' + context.no"
                                            x-text="context.name ? context.name : 'Chat #' + context.no"></span>
                                    </div>
                                    <button class="edit-button" @click="killChat(context.id)">X</button>
                                </li>
                            </template>
                        </ul>
                        <div class="empty-list-message" x-show="contexts.length === 0">
                            <p><i>No chats to list.</i></p>
                        </div>
                    </div>
                </div>

                <!-- Tasks List -->
                <div class="config-section" id="tasks-section" x-data="{
                    tasks: [],
                    selected: '',
                    openTaskDetail(taskId) {
                        window.openTaskDetail(taskId);
                    }
                }"
                    style="display: none;">
                    <div class="tasks-list-container">
                        <ul class="config-list" x-show="tasks.length > 0">
                            <template x-for="task in tasks">
                                <li>
                                    <div :class="{'chat-list-button': true, 'font-bold': task.id === selected, 'has-task-container': true}"
                                        @click="selected = task.id; selectChat(task.id)">
                                        <!-- Task container with a vertical layout -->
                                        <div class="task-container task-container-vertical">
                                            <!-- Task name on its own line with full width -->
                                            <span class="task-name" :title="(task.task_name || `Task #${task.no}`) + ' (' + (task.name || `Chat #${task.no}`) + ')'"
                                                x-text="(task.task_name || `Task #${task.no}`) + ' (' + (task.name || `Chat #${task.no}`) + ')'"
                                                :data-task-id="task.id"></span>
                                            <!-- Second line with status badge and action button -->
                                            <div class="task-info-line">
                                                <!-- Status badge (reusing scheduler styling) -->
                                                <span class="scheduler-status-badge scheduler-status-badge-small"
                                                      :class="task.state ? `scheduler-status-${task.state}` : 'scheduler-status-idle'"
                                                      x-text="task.state || 'idle'"></span>
                                                <!-- Action buttons -->
                                                <button class="edit-button"
                                                    @click.stop="openTaskDetail(task.id)"
                                                    title="View task details" style="margin-left: auto; margin-right: 5px;">
                                                    <svg xmlns="http://www.w3.org/2000/svg" width="16" height="16" viewBox="0 0 512 512" fill="var(--color-primary)" stroke="currentColor" stroke-width="2" stroke-linecap="round" stroke-linejoin="round">
                                                        <path d="M256 0c70.69 0 134.69 28.66 181.02 74.98C483.34 121.3 512 185.31 512 256c0 70.69-28.66 134.7-74.98 181.02C390.69 483.34 326.69 512 256 512c-70.69 0-134.69-28.66-181.02-74.98C28.66 390.69 0 326.69 0 256c0-70.69 28.66-134.69 74.98-181.02C121.31 28.66 185.31 0 256 0zm-9.96 161.03c0-4.28.76-8.26 2.27-11.91 1.5-3.63 3.77-6.94 6.79-9.91 3-2.95 6.29-5.2 9.84-6.7 3.57-1.5 7.41-2.28 11.52-2.28 4.12 0 7.96.78 11.49 2.27 3.54 1.51 6.78 3.76 9.75 6.73 2.95 2.97 5.16 6.26 6.64 9.91 1.49 3.63 2.22 7.61 2.22 11.89 0 4.17-.73 8.08-2.21 11.69-1.48 3.6-3.68 6.94-6.65 9.97-2.94 3.03-6.18 5.32-9.72 6.84-3.54 1.51-7.38 2.29-11.52 2.29-4.22 0-8.14-.76-11.75-2.26-3.58-1.51-6.86-3.79-9.83-6.79-2.94-3.02-5.16-6.34-6.63-9.97-1.48-3.62-2.21-7.54-2.21-11.77zm13.4 178.16c-1.11 3.97-3.35 11.76 3.3 11.76 1.44 0 3.27-.81 5.46-2.4 2.37-1.71 5.09-4.31 8.13-7.75 3.09-3.5 6.32-7.65 9.67-12.42 3.33-4.76 6.84-10.22 10.49-16.31.37-.65 1.23-.87 1.89-.48l12.36 9.18c.6.43.73 1.25.35 1.86-5.69 9.88-11.44 18.51-17.26 25.88-5.85 7.41-11.79 13.57-17.8 18.43l-.1.06c-6.02 4.88-12.19 8.55-18.51 11.01-17.58 6.81-45.36 5.7-53.32-14.83-5.02-12.96-.9-27.69 3.06-40.37l19.96-60.44c1.28-4.58 2.89-9.62 3.47-14.33.97-7.87-2.49-12.96-11.06-12.96h-17.45c-.76 0-1.38-.62-1.38-1.38l.08-.48 4.58-16.68c.16-.62.73-1.04 1.35-1.02l89.12-2.79c.76-.03 1.41.57 1.44 1.33l-.07.43-37.76 124.7zm158.3-244.93c-41.39-41.39-98.58-67-161.74-67-63.16 0-120.35 25.61-161.74 67-41.39 41.39-67 98.58-67 161.74 0 63.16 25.61 120.35 67 161.74 41.39 41.39 98.58 67 161.74 67 63.16 0 120.35-25.61 161.74-67 41.39-41.39 67-98.58 67-161.74 0-63.16-25.61-120.35-67-161.74z"/>
                                                    </svg>
                                                </button>
                                                <button class="edit-button"
                                                    @click.stop="resetChat(task.id)"
                                                    style="margin-right: 5px;"
                                                    title="Clear task chat">
                                                    <svg xmlns="http://www.w3.org/2000/svg" width="16" height="16" viewBox="0 0 122.88 121.1" fill="var(--color-primary)" stroke="currentColor" stroke-width="2" stroke-linecap="round" stroke-linejoin="round">
                                                        <path d="M62.89,56.03c1.11-0.35,2.34-0.25,3.72,0.37l10.4,7.87c2.26,1.71,4.24,3.78,2.73,6.9 c-0.51,1.06-1.4,2.1-2.38,3.49l-0.53,0.75c-1.97,2.8-2.61,2-5.71,1.83c0.56,13.37,1.75,27.82-2.64,40.88 c-0.87,2.7-3.32,3.44-6.95,2.71l-6.1-2.03c4.11-6.14,6.16-13.85,6.44-22.89c-3.46,8.58-6.8,16.96-10.68,20.86l-6.28-2.08 c0.61-3.05,1.05-5.43,0.35-6.9l-4.07,4.24l-9.33-5.77c6.36-3.36,11.62-7.87,15.6-13.73c-6.69,5.01-12.76,8.1-18.14,8.99 c-2.75,0.83-4.49,0.35-5.16-1.53c-0.48-1.34-0.05-1.77,0.81-2.86c1.11-1.41,2.61-2.67,4.35-3.79c-3.13,1.1-4.64,0.95-6.37,1.51 c-4.9,1.59-9.94-1.86-8.26-6.9c1.07-3.23,3.54-3.09,6.67-4.07l5.42-1.69c-5.19,0.28-10.32,0.45-15.02-0.25 c-5.4-0.8-5.31-0.99-8.24-5.38c-3.94-5.91-6.25-11.45,2.52-9.16c16.73,3.18,33.56,5.34,51.25-0.98c-0.76-1.32-0.9-2.57-0.5-3.73 C57.37,60.94,61.13,56.58,62.89,56.03L62.89,56.03z M113.8,2.42L74.45,51.53c-4.71,6.68,3.2,11.91,8.39,5.64l39.2-49.27 C125.12,1.86,119.13-3.16,113.8,2.42L113.8,2.42z"/>
                                                    </svg>
                                                </button>
                                                <button title="Delete task" class="edit-button" @click.stop="deleteTaskGlobal(task.id)">X</button>

                                            </div>
                                        </div>
                                    </div>
                                </li>
                            </template>
                        </ul>
                        <div class="empty-list-message" x-show="tasks.length === 0">
                            <p><i>No tasks to list.</i></p>
                        </div>
                    </div>
                </div>
            </div>
            <!--Sidebar lower elements-->
            <div class="left-panel-bottom">
                <!-- Preferences -->
                <div class="pref-section" x-data="{ prefOpen: true }">
                    <span>
                        <h3 class="pref-header" @click="prefOpen = !prefOpen">
                            Preferences
                            <svg class="arrow-icon" xmlns="http://www.w3.org/2000/svg" viewBox="0 0 24 24" fill="none"
                                stroke="currentColor" stroke-width="2" width="16" height="16"
                                :class="{'rotated': !prefOpen}">
                                <path d="M8 4l8 8-8 8" />
                            </svg>
                        </h3>
                        <ul class="config-list" id="pref-list" x-show="prefOpen" x-collapse x-transition>
                            <!-- Preferences Items -->
                            <li x-data="{ autoScroll: true }">
                                <span>Autoscroll</span>
                                <label class="switch">
                                    <input id="auto-scroll-switch" type="checkbox" x-model="autoScroll"
                                        x-effect="window.safeCall('toggleAutoScroll',autoScroll)">
                                    <span class="slider"></span>
                                </label>
                            </li>
                            <li x-data="{ darkMode: localStorage.getItem('darkMode') != 'false' }"
                                x-init="$watch('darkMode', val => toggleDarkMode(val))">
                                <span class="switch-label">Dark mode</span>
                                <label class="switch">
                                    <input type="checkbox" x-model="darkMode">
                                    <span class="slider"></span>
                                </label>
                            </li>
                            <li x-data="{ speech: localStorage.getItem('speech') == 'true' }"
                                x-init="$watch('speech', val => toggleSpeech(val))">
                                <span class="switch-label">Speech</span>
                                <label class="switch">
                                    <input type="checkbox" x-model="speech">
                                    <span class="slider"></span>
                                </label>
                            </li>
                            <li x-data="{ showThoughts: true }">
                                <span>Show thoughts</span>
                                <label class="switch">
                                    <input type="checkbox" x-model="showThoughts"
                                        x-effect="window.safeCall('toggleThoughts',showThoughts)">
                                    <span class="slider"></span>
                                </label>
                            </li>
                            <li x-data="{ showJson: false }">
                                <span>Show JSON</span>
                                <label class="switch">
                                    <input type="checkbox" x-model="showJson"
                                        x-effect="window.safeCall('toggleJson',showJson)">
                                    <span class="slider"></span>
                                </label>
                            </li>
                            <li x-data="{ showUtils: false }">
                                <span>Show utility messages</span>
                                <label class="switch">
                                    <input type="checkbox" x-model="showUtils"
                                        x-effect="window.safeCall('toggleUtils',showUtils)">
                                    <span class="slider"></span>
                                </label>
                            </li>
                        </ul>
                    </span>
                </div>
                <!-- Version Info -->
                <div class="version-info">
                    <span id="a0version">Version {{version_no}} {{version_time}}</span>
                </div>
            </div>
        </div>
        <div id="right-panel" class="panel">
            <!--Chat-->
            <div id="time-date-container">
                <div id="time-date"></div>
                <div class="status-icon" x-data="{ connected: true }">
                    <svg viewBox="0 0 30 30">
                        <!-- Connected State (filled circle) -->
                        <circle class="connected-circle" cx="15" cy="15" r="8"
                            x-bind:fill="connected ? '#00c340' : 'none'" x-bind:opacity="connected ? 1 : 0" />

                        <!-- Disconnected State (outline circle) -->
                        <circle class="disconnected-circle" cx="15" cy="15" r="12" fill="none" stroke="#e40138"
                            stroke-width="3" x-bind:opacity="connected ? 0 : 1" />
                    </svg>
                </div>
            </div>
            <div id="chat-history">
            </div>
            <div id="toast" class="toast">
                <div class="toast__content">
                    <div class="toast__title"></div>
                    <div class="toast__separator"></div>
                    <div class="toast__message"></div>
                </div>
                <button class="toast__copy" style="display: none;">Copy</button>
                <button class="toast__close">Close</button>
            </div>
            <div id="progress-bar-box" x-data="{ isSpeaking: false }" x-init="
            // Watch the speech synthesis status to update isSpeaking
            setInterval(() => isSpeaking = window.speech.isSpeaking(), 100)
        ">
                <h4 id="progress-bar-h">
                    <span id="progress-bar-i">|></span><span id="progress-bar"></span>
                </h4>
                <h4 id="progress-bar-stop-speech" x-show="isSpeaking">
                    <span id="stop-speech" @click="window.speech.stop()" style="cursor: pointer">Stop Speech</span>
                </h4>
            </div>
            <div id="input-section" x-data="{
                paused: false,
                attachments: [],
                hasAttachments: false,

                handleFileUpload(event) {
                    const files = event.target.files;

                    Array.from(files).forEach(file => {
                        const ext = file.name.split('.').pop().toLowerCase();

                            const isImage = ['jpg', 'jpeg', 'png', 'bmp'].includes(ext);

                            if (isImage) {
                                // Handle image preview
                                const reader = new FileReader();
                                reader.onload = e => {
                                    this.attachments.push({
                                        file: file,
                                        url: e.target.result,
                                        type: 'image',
                                        name: file.name,
                                        extension: ext
                                    });
                                    this.hasAttachments = true;
                                };
                                reader.readAsDataURL(file);
                            } else {
                                // Handle other file types
                                this.attachments.push({
                                    file: file,
                                    type: 'file',
                                    name: file.name,
                                    extension: ext
                                });
                                this.hasAttachments = true;
                            }
                    });
                }
            }">

                <!-- Preview section -->
                <div x-show="hasAttachments" class="preview-section">
                    <template x-for="(attachment, index) in attachments" :key="index">
                        <div class="preview-item" :class="{'image-preview': attachment.type === 'image'}">
                            <template x-if="attachment.type === 'image'">
                                <img :src="attachment.url" :alt="attachment.name">
                            </template>
                            <template x-if="attachment.type === 'file'">
                                <div class="file-preview">
                                    <span class="filename" x-text="attachment.name"></span>
                                    <span class="extension" x-text="attachment.extension.toUpperCase()"></span>
                                </div>
                            </template>
                            <button @click="attachments.splice(index, 1); hasAttachments = attachments.length > 0"
                                class="remove-attachment">&times;</button>
                        </div>
                    </template>
                </div>

                <!-- Top row with input and buttons -->
                <div class="input-row">
                    <!-- Attachment icon with tooltip -->
                    <div class="attachment-wrapper" x-data="{ showTooltip: false }">
                        <label for="file-input" class="attachment-icon" @mouseover="showTooltip = true"
                            @mouseleave="showTooltip = false">
                            <svg xmlns="http://www.w3.org/2000/svg" width="24" height="24" viewBox="0 0 24 24"
                                fill="currentColor">
                                <path
                                    d="M16.5 6v11.5c0 2.21-1.79 4-4 4s-4-1.79-4-4V5c0-1.38 1.12-2.5 2.5-2.5s2.5 1.12 2.5 2.5v10.5c0 .55-.45 1-1 1s-1-.45-1-1V6H10v9.5c0 1.38 1.12 2.5 2.5 2.5s2.5-1.12 2.5-2.5V5c0-2.21-1.79-4-4-4S7 2.79 7 5v12.5c0 3.04 2.46 5.5 5.5 5.5s5.5-2.46 5.5-5.5V6h-1.5z" />
                            </svg>
                        </label>
                        <input type="file" id="file-input" accept="*" multiple style="display: none" @change="handleFileUpload($event)">

                        <div x-show="showTooltip" class="tooltip">
                            Add attachments to the message
                        </div>
                    </div>

                    <!-- Container for textarea and button -->
                    <div id="chat-input-container" style="position: relative;">
                        <textarea id="chat-input" placeholder="Type your message here..." rows="1"></textarea>

                        <!-- Expand button inside the textarea container -->
                        <button id="expand-button" @click="$store.fullScreenInputModal.openModal()" aria-label="Expand input">
                            <svg xmlns="http://www.w3.org/2000/svg" viewBox="0 0 24 24" fill="currentColor">
                                <path d="M7 14H5v5h5v-2H7v-3zm-2-4h2V7h3V5H5v5zm12 7h-3v2h5v-5h-2v3zM14 5v2h3v3h2V5h-5z"/>
                            </svg>
                        </button>
                    </div>

                    <div id="chat-buttons-wrapper">

                        <!-- Send button -->
                        <button class="chat-button" id="send-button" aria-label="Send message">
                            <svg xmlns="http://www.w3.org/2000/svg" viewBox="0 0 100 100">
                                <path d="M25 20 L75 50 L25 80" fill="none" stroke="currentColor" stroke-width="15">
                                </path>
                            </svg>
                        </button>

                        <!-- Microphone button -->
                        <button class="chat-button mic-inactive" id="microphone-button"
                            aria-label="Start/Stop recording">
                            <svg xmlns="http://www.w3.org/2000/svg" viewBox="0 0 16 18" fill="currentColor">
                                <path
                                    d="m8,12c1.66,0,3-1.34,3-3V3c0-1.66-1.34-3-3-3s-3,1.34-3,3v6c0,1.66,1.34,3,3,3Zm-1,1.9c-2.7-.4-4.8-2.6-5-5.4H0c.2,3.8,3.1,6.9,7,7.5v2h2v-2c3.9-.6,6.8-3.7,7-7.5h-2c-.2,2.8-2.3,5-5,5.4h-2Z" />
                            </svg>

                        </button>

                    </div>
                </div>

                <!-- Bottom row with text buttons -->
                <div class="text-buttons-row">

                    <button class="text-button" @click="pauseAgent(!paused)">
                        <!-- Dynamic path that switches between pause and play icons -->
                        <template x-if="!paused">
                            <svg xmlns="http://www.w3.org/2000/svg" fill="currentColor" viewBox="0 0 24 24"
                                stroke-width="1.5" stroke="currentColor" width="14" height="14">
                                <path d="M6 19h4V5H6v14zm8-14v14h4V5h-4z"></path>
                            </svg>
                        </template>
                        <template x-if="paused">
                            <svg xmlns="http://www.w3.org/2000/svg" fill="currentColor" viewBox="0 0 24 24"
                                stroke-width="1.8" stroke="currentColor" width="14" height="14">
                                <path d="M8 5v14l11-7z"></path>
                            </svg>
                        </template>
                        </svg>
                        <span x-text="paused ? 'Resume Agent' : 'Pause Agent'"></span>
                    </button>

                    <button class="text-button" @click="loadKnowledge()"><svg xmlns="http://www.w3.org/2000/svg"
                            fill="none" viewBox="0 0 24 24" stroke-width="1.5" stroke="currentColor">
                            <path stroke-linecap="round" stroke-linejoin="round"
                                d="M3 16.5v2.25A2.25 2.25 0 0 0 5.25 21h13.5A2.25 2.25 0 0 0 21 18.75V16.5m-13.5-9L12 3m0 0 4.5 4.5M12 3v13.5">
                            </path>
                        </svg>
                        <p>Import knowledge</p>
                    </button>
                    <button class="text-button" id="work_dir_browser" @click="fileBrowserModalProxy.openModal()">
                        <svg xmlns="http://www.w3.org/2000/svg" viewBox="0 0 123.37 92.59">
                            <path
                                d="m5.72,11.5l-3.93,8.73h119.77s-3.96-8.73-3.96-8.73h-60.03c-1.59,0-2.88-1.29-2.88-2.88V1.75H13.72v6.87c0,1.59-1.29,2.88-2.88,2.88h-5.12Z"
                                fill="none" stroke="currentColor" stroke-linejoin="round" stroke-width="7"></path>
                            <path
                                d="m6.38,20.23H1.75l7.03,67.03c.11,1.07.55,2.02,1.2,2.69.55.55,1.28.89,2.11.89h97.1c.82,0,1.51-.33,2.05-.87.68-.68,1.13-1.67,1.28-2.79l9.1-66.94H6.38Z"
                                fill="none" stroke="currentColor" stroke-linejoin="round" stroke-width="8"></path>
                        </svg>
                        <p>Files</p>
                    </button>

                    <button class="text-button" id="history_inspect" @click="window.openHistoryModal()">
                        <svg xmlns="http://www.w3.org/2000/svg" viewBox="5 10 85 85">
                            <path fill="currentColor"
                                d="m59.572,57.949c-.41,0-.826-.105-1.207-.325l-9.574-5.528c-.749-.432-1.21-1.231-1.21-2.095v-14.923c0-1.336,1.083-2.419,2.419-2.419s2.419,1.083,2.419,2.419v13.526l8.364,4.829c1.157.668,1.554,2.148.886,3.305-.448.776-1.261,1.21-2.097,1.21Zm30.427-7.947c0,10.684-4.161,20.728-11.716,28.283-6.593,6.59-15.325,10.69-24.59,11.544-1.223.113-2.448.169-3.669.169-7.492,0-14.878-2.102-21.22-6.068l-15.356,5.733c-.888.331-1.887.114-2.557-.556s-.887-1.669-.556-2.557l5.733-15.351c-4.613-7.377-6.704-16.165-5.899-24.891.854-9.266,4.954-17.998,11.544-24.588,7.555-7.555,17.6-11.716,28.285-11.716s20.73,4.161,28.285,11.716c7.555,7.555,11.716,17.599,11.716,28.283Zm-15.137-24.861c-13.71-13.71-36.018-13.71-49.728,0-11.846,11.846-13.682,30.526-4.365,44.417.434.647.53,1.464.257,2.194l-4.303,11.523,11.528-4.304c.274-.102.561-.153.846-.153.474,0,.944.139,1.348.41,13.888,9.315,32.568,7.479,44.417-4.365,13.707-13.708,13.706-36.014,0-49.723Zm-24.861-4.13c-15.989,0-28.996,13.006-28.996,28.992s13.008,28.992,28.996,28.992c1.336,0,2.419-1.083,2.419-2.419s-1.083-2.419-2.419-2.419c-13.32,0-24.157-10.835-24.157-24.153s10.837-24.153,24.157-24.153,24.153,10.835,24.153,24.153c0,1.336,1.083,2.419,2.419,2.419s2.419-1.083,2.419-2.419c0-15.986-13.006-28.992-28.992-28.992Zm25.041,33.531c-1.294.347-2.057,1.673-1.71,2.963.343,1.289,1.669,2.057,2.963,1.71,1.289-.343,2.053-1.669,1.71-2.963-.347-1.289-1.673-2.057-2.963-1.71Zm-2.03,6.328c-1.335,0-2.419,1.084-2.419,2.419s1.084,2.419,2.419,2.419,2.419-1.084,2.419-2.419-1.084-2.419-2.419-2.419Zm-3.598,5.587c-1.289-.347-2.615.416-2.963,1.71-.343,1.289.421,2.615,1.71,2.963,1.294.347,2.62-.421,2.963-1.71.347-1.294-.416-2.62-1.71-2.963Zm-4.919,4.462c-1.157-.667-2.638-.27-3.306.887-.667,1.157-.27,2.638.887,3.305,1.157.668,2.638.27,3.306-.887.667-1.157.27-2.638-.887-3.306Zm-9.327,3.04c-.946.946-.946,2.478,0,3.42.942.946,2.473.946,3.42,0,.946-.942.946-2.473,0-3.42-.946-.946-2.478-.946-3.42,0Z">
                            </path>
                        </svg>
                        <p>History</p>
                    </button>

                    <button class="text-button" id="ctx_window" @click="window.openCtxWindowModal()">
                        <svg xmlns="http://www.w3.org/2000/svg" version="1.1" viewBox="17 15 70 70" fill="currentColor">
                            <path
                                d="m63 25c1.1016 0 2-0.89844 2-2s-0.89844-2-2-2h-26c-1.1016 0-2 0.89844-2 2s0.89844 2 2 2z">
                            </path>
                            <path
                                d="m63 79c1.1016 0 2-0.89844 2-2s-0.89844-2-2-2h-26c-1.1016 0-2 0.89844-2 2s0.89844 2 2 2z">
                            </path>
                            <path
                                d="m68 39h-36c-6.0703 0-11 4.9297-11 11s4.9297 11 11 11h36c6.0703 0 11-4.9297 11-11s-4.9297-11-11-11zm0 18h-36c-3.8594 0-7-3.1406-7-7s3.1406-7 7-7h36c3.8594 0 7 3.1406 7 7s-3.1406 7-7 7z">
                            </path>
                        </svg>
                        <p>Context</p>
                    </button>

                    <button class="text-button" id="nudges_window" @click="nudge()">
                        <svg id="Layer_1" data-name="Layer 1" xmlns="http://www.w3.org/2000/svg" viewBox="0 0 49 58"
                            fill="currentColor">
                            <path
                                d="m11.97,16.32c-.46,0-.91-.25-1.15-.68-.9-1.63-1.36-3.34-1.36-5.1C9.45,4.73,14.18,0,20,0s10.55,4.73,10.55,10.55c0,.87-.13,1.75-.41,2.76-.19.7-.9,1.13-1.62.93-.7-.19-1.12-.92-.93-1.62.21-.79.31-1.44.31-2.07,0-4.36-3.55-7.91-7.91-7.91s-7.91,3.55-7.91,7.91c0,1.3.35,2.59,1.03,3.82.36.64.13,1.44-.51,1.79-.21.11-.42.17-.64.17Z"
                                stroke-width="0.5" stroke="currentColor" />
                            <path
                                d="m34.5,58h-6.18c-3.17,0-6.15-1.23-8.39-3.47L1.16,35.75c-1.54-1.54-1.54-4.05,0-5.59,2.4-2.4,6.27-2.68,8.99-.64l4.58,3.44V10.55c0-2.91,2.36-5.27,5.27-5.27s5.27,2.36,5.27,5.27v8.62c.78-.45,1.68-.71,2.64-.71,2.3,0,4.26,1.48,4.98,3.53.84-.56,1.85-.89,2.93-.89,2.3,0,4.26,1.48,4.98,3.53.84-.56,1.85-.89,2.93-.89,2.91,0,5.27,2.36,5.27,5.27v14.5c0,8-6.51,14.5-14.5,14.5ZM6.03,30.79c-1.1,0-2.19.42-3.01,1.23-.51.51-.51,1.35,0,1.86l18.77,18.78c1.74,1.74,4.06,2.7,6.53,2.7h6.18c6.54,0,11.86-5.32,11.86-11.86v-14.5c0-1.45-1.18-2.64-2.64-2.64s-2.64,1.18-2.64,2.64v1.32c0,.73-.59,1.32-1.32,1.32s-1.32-.59-1.32-1.32v-3.95c0-1.45-1.18-2.64-2.64-2.64s-2.64,1.18-2.64,2.64v3.95c0,.73-.59,1.32-1.32,1.32s-1.32-.59-1.32-1.32v-6.59c0-1.45-1.18-2.64-2.64-2.64s-2.64,1.18-2.64,2.64v6.59c0,.73-.59,1.32-1.32,1.32s-1.32-.59-1.32-1.32V10.55c0-1.45-1.18-2.64-2.64-2.64s-2.64,1.18-2.64,2.64v25.05c0,.5-.28.95-.73,1.18s-.98.18-1.38-.12l-6.69-5.02c-.75-.56-1.65-.84-2.54-.84Z"
                                stroke-width="0.5" stroke="currentColor" />
                        </svg>
                        <p>Nudge</p>
                    </button>

                </div>
            </div>
        </div>
    </div>
    <div id="settingsModal" x-data="settingsModalProxy">
        <template x-teleport="body">
            <div x-show="isOpen" class="modal-overlay" @click.self="handleCancel()"
                @keydown.escape.window="handleCancel()" x-transition>
                <div class="modal-container">
                    <div class="modal-header">
                        <h2 x-text="settings.title"></h2>
                        <button class="modal-close" @click="handleCancel()">&times;</button>
                    </div>

                    <div class="modal-content">
                        <!-- Tab Navigation -->
                        <div class="settings-tabs-container">
                            <div class="settings-tabs">
                                <div class="settings-tab"
                                     :class="{'active': activeTab === 'agent'}"
                                     @click="switchTab('agent')"
                                     title="Agent Settings">Agent Settings</div>
                                <div class="settings-tab"
                                     :class="{'active': activeTab === 'external'}"
                                     @click="switchTab('external')"
                                     title="External Services">External Services</div>
                                <div class="settings-tab"
                                     :class="{'active': activeTab === 'mcp'}"
                                     @click="switchTab('mcp')"
                                     title="MCP">MCP</div>
                                <div class="settings-tab"
                                     :class="{'active': activeTab === 'developer'}"
                                     @click="switchTab('developer')"
                                     title="Developer">Developer</div>
                                <div class="settings-tab"
                                     :class="{'active': activeTab === 'scheduler'}"
                                     @click="switchTab('scheduler')"
                                     title="Task Scheduler">Task Scheduler</div>
                            </div>
                        </div>

                        <!-- Display settings sections for agent, external, developer tabs -->
                        <div id="settings-sections" x-show="activeTab !== 'scheduler'">
                            <nav>
                                <ul>
                                    <template x-for="(section, index) in filteredSections" :key="section.title">
                                        <li>
                                            <a :href="'#section' + (index + 1)">
                                                <img :src="'/public/' + section.id +'.svg'"
                                                    :alt="section.title">
                                                <span x-text="section.title"></span>
                                            </a>
                                        </li>
                                    </template>
                                    <!-- Tunnel navigation entry - only visible in the External Services tab -->
                                    <li x-show="activeTab === 'external'">
                                        <a href="#section-tunnel">
                                            <img src="/public/tunnel.svg" alt="Tunnel">
                                            <span>Flare Tunnel</span>
                                        </a>
                                    </li>
                                </ul>
                            </nav>

                            <template x-for="(section, sectionIndex) in filteredSections" :key="sectionIndex">
                                <div :id="'section' + (sectionIndex + 1)" class="section">
                                    <div class="section-title" x-text="section.title"></div>
                                    <div class="section-description" x-html="section.description"></div>

                                    <template x-for="(field, fieldIndex) in section.fields.filter(f => !f.hidden)" :key="fieldIndex">
                                        <div :class="{'field': true, 'field-full': field.type === 'textarea'}">
                                            <div class="field-label">
                                                <div class="field-title" x-text="field.title"></div>
                                                <div class="field-description" x-html="field.description || ''"></div>
                                            </div>

                                            <div class="field-control">
                                                <!-- Input field -->
                                                <template x-if="field.type === 'text'">
                                                    <input type="text" :class="field.classes" :value="field.value"
                                                        :readonly="field.readonly === true"
                                                        @input="field.value = $event.target.value">
                                                </template>

                                                <!-- Number field -->
                                                <template x-if="field.type === 'number'">
                                                    <input type="number" :class="field.classes" :value="field.value"
                                                        :readonly="field.readonly === true"
                                                        @input="field.value = $event.target.value"
                                                        :min="field.min" :max="field.max" :step="field.step">
                                                </template>


                                                <!-- Password field -->
                                                <template x-if="field.type === 'password'">
                                                    <input type="password" :class="field.classes" :value="field.value"
                                                        :readonly="field.readonly === true"
                                                        @input="field.value = $event.target.value">
                                                </template>

                                                <!-- Textarea field -->
                                                <template x-if="field.type === 'textarea'">
                                                    <textarea :class="field.classes" :value="field.value"
                                                        :readonly="field.readonly === true"
                                                        @input="field.value = $event.target.value"></textarea>
                                                </template>

                                                <!-- Switch field -->
                                                <template x-if="field.type === 'switch'">
                                                    <label class="toggle">
                                                        <input type="checkbox" :checked="field.value"
                                                            :disabled="field.readonly === true"
                                                            @change="field.value = $event.target.checked">
                                                        <span class="toggler"></span>
                                                    </label>
                                                </template>

                                                <!-- Range field -->
                                                <template x-if="field.type === 'range'">
                                                    <div class="field-control">
                                                        <input type="range" :min="field.min" :max="field.max"
                                                            :step="field.step" :value="field.value"
                                                            :disabled="field.readonly === true"
                                                            @input="field.value = $event.target.value"
                                                            :class="field.classes">
                                                        <span class="range-value" x-text="field.value"></span>
                                                    </div>
                                                </template>

                                                <!-- Button field -->
                                                <template x-if="field.type === 'button'">
                                                    <button class="btn btn-field" :class="field.classes"
                                                        :disabled="field.readonly === true"
                                                        @click="handleFieldButton(field)" x-text="field.value"></button>
                                                </template>

                                                <!-- Select field -->
                                                <template x-if="field.type === 'select'">
                                                    <select :class="field.classes" x-model="field.value"
                                                        :disabled="field.readonly === true">
                                                        <template x-for="option in field.options" :key="option.value">
                                                            <option :value="option.value" x-text="option.label"
                                                                :selected="option.value === field.value"></option>
                                                        </template>
                                                    </select>
                                                </template>
                                            </div>
                                        </div>
                                    </template>
                                </div>
                            </template>

                            <!-- Tunnel section content - only visible in External Services tab -->
                            <div id="section-tunnel" class="section" x-show="activeTab === 'external'">
                                <div class="section-title">Flare Tunnel</div>
                                <div class="section-description">Create a secure public URL to access your Agent Zero instance anytime, anywhere.</div>
<<<<<<< HEAD
=======
                                <div class="field">
                                    <div class="field-label">
                                        <div class="field-title">Tunnel provider</div>
                                        <div class="field-description">Select provider for public tunnel</div>
                                    </div>
                                    <div class="field-control">
                                        <select id="tunnel-provider" x-model="provider" :disabled="isLoading">
                                            <option value="serveo">Serveo</option>
                                            <option value="cloudflared">Cloudflare</option>
                                        </select>
                                    </div>
                                </div>
                                <!-- Tunnel content UI -->
>>>>>>> 490f469c
                                <div class="tunnel-container" x-data="tunnelSettings">
                                    <!-- Loading spinner for tunnel operations -->
                                    <div class="loading-spinner" x-show="isLoading">
                                        <i class="fas fa-spinner fa-spin"></i>
                                        <span x-text="loadingText || 'Processing tunnel request...'"></span>
                                    </div>
                                    
                                    <!-- Tunnel content when not loading -->
                                    <div x-show="!isLoading">
                                        <!-- Tunnel link display when generated -->
                                        <div class="tunnel-link-container" x-show="linkGenerated">
                                            <div class="tunnel-link-field">
                                                <input type="text" class="tunnel-link-input" :value="tunnelLink" readonly>
                                                <div class="buttons-row">
                                                    <button class="copy-link-button" @click="copyToClipboard()" title="Copy to clipboard">
                                                        <i class="fas fa-copy"></i> Copy
                                                    </button>
                                                    <button class="refresh-link-button" @click="refreshLink()" title="Generate new URL">
                                                        <i class="fas fa-sync-alt"></i> Refresh
                                                    </button>
                                                </div>
                                            </div>
                                            <div class="tunnel-link-info">
                                                Share this URL to allow others to access your Agent Zero instance.
                                            </div>
                                            <div class="tunnel-link-persistence">
                                                This URL will persist until you stop the tunnel or restart the Docker container.
                                            </div>
                                            <div class="stop-tunnel-container">
                                                <button class="btn btn-danger" @click="stopTunnel()">
                                                    <i class="fas fa-stop-circle"></i> Stop Tunnel
                                                </button>
                                            </div>
                                        </div>
<<<<<<< HEAD
                                        
=======
>>>>>>> 490f469c
                                        <!-- Generate tunnel button when no link exists -->
                                        <div class="tunnel-actions" x-show="!linkGenerated">
                                            <button class="btn btn-ok" @click="generateLink()">
                                                <i class="fas fa-play-circle"></i> Create Tunnel
                                            </button>
                                        </div>
                                    </div>
                                </div>
                            </div>
                        </div>

                        <!-- Task Scheduler Tab Content -->
                        <div id="scheduler-tab-content" x-show="activeTab === 'scheduler'" x-cloak>
                            <!-- Settings section structure for task scheduler -->
                            <nav>
                                <ul>
                                    <li>
                                        <a href="#section-task-scheduler">
                                            <img src="/public/task_scheduler.svg" alt="Task Scheduler">
                                            <span>Task Scheduler</span>
                                        </a>
                                    </li>
                                </ul>
                            </nav>

                            <div id="section-task-scheduler" class="section"
                                 x-data="schedulerSettings">
                                <div class="section-title">Task Scheduler</div>
                                <div class="section-description">Manage scheduled tasks and automated processes for Agent Zero.</div>

                                <!-- Create Task Form -->
                                <div class="scheduler-form" x-show="isCreating">
                                    <div class="scheduler-form-header">
                                        <div class="scheduler-form-title">Create New Task</div>
                                        <div class="scheduler-form-actions">
                                            <button class="btn btn-ok btn-field" @click="saveTask()">
                                                Save
                                            </button>
                                            <button class="btn btn-cancel" @click="cancelEdit()">
                                                Cancel
                                            </button>
                                        </div>
                                    </div>

                                    <div class="scheduler-form-grid">
                                        <!-- Task Name -->
                                        <div class="scheduler-form-field">
                                            <div class="label-help-wrapper">
                                                <label class="scheduler-form-label">Task Name</label>
                                                <div class="scheduler-form-help">A unique name to identify this task</div>
                                            </div>
                                            <input type="text" x-model="editingTask.name" placeholder="Enter task name">
                                        </div>

                                        <!-- Task Type Selection -->
                                        <div class="scheduler-form-field">
                                            <div class="label-help-wrapper">
                                                <label class="scheduler-form-label">Type</label>
                                                <div class="scheduler-form-help">Task execution method</div>
                                            </div>
                                            <select x-model="editingTask.type">
                                                <option value="scheduled">Scheduled (Cron)</option>
                                                <option value="adhoc">Ad-hoc (Manual)</option>
                                                <option value="planned">Planned (Specific Times)</option>
                                            </select>
                                        </div>

                                        <!-- Task State in Create Form - Add after Task Type -->
                                        <div class="scheduler-form-field" x-show="isCreating">
                                            <div class="label-help-wrapper">
                                                <label class="scheduler-form-label">State</label>
                                                <div class="scheduler-form-help">Select the initial state of the task</div>
                                            </div>
                                            <div>
                                                <div class="scheduler-state-selector">
                                                    <span class="scheduler-status-badge scheduler-status-idle"
                                                          :class="{'scheduler-status-selected': editingTask.state === 'idle'}"
                                                          @click="editingTask.state = 'idle'">idle</span>
                                                    <span class="scheduler-status-badge scheduler-status-running"
                                                          :class="{'scheduler-status-selected': editingTask.state === 'running'}"
                                                          @click="editingTask.state = 'running'">running</span>
                                                    <span class="scheduler-status-badge scheduler-status-disabled"
                                                          :class="{'scheduler-status-selected': editingTask.state === 'disabled'}"
                                                          @click="editingTask.state = 'disabled'">disabled</span>
                                                    <span class="scheduler-status-badge scheduler-status-error"
                                                          :class="{'scheduler-status-selected': editingTask.state === 'error'}"
                                                          @click="editingTask.state = 'error'">error</span>
                                                </div>
                                                <div class="scheduler-state-explanation">
                                                    <span x-show="editingTask.state === 'idle'"><strong>idle</strong>: ready to run</span>
                                                    <span x-show="editingTask.state === 'running'"><strong>running</strong>: currently executing</span>
                                                    <span x-show="editingTask.state === 'disabled'"><strong>disabled</strong>: won't execute automatically</span>
                                                    <span x-show="editingTask.state === 'error'"><strong>error</strong>: task encountered an error</span>
                                                </div>
                                            </div>
                                        </div>

                                        <!-- Schedule (only for scheduled tasks) -->
                                        <div class="scheduler-form-field full-width" x-show="editingTask.type === 'scheduled'">
                                            <div class="label-help-wrapper">
                                                <label class="scheduler-form-label">Schedule</label>
                                                <div class="scheduler-form-help">Cron schedule for automated execution (minute hour day month weekday)</div>
                                            </div>
                                            <div class="scheduler-schedule-builder">
                                                <div class="scheduler-schedule-field">
                                                    <span class="scheduler-schedule-label">Minute</span>
                                                    <input type="text" x-model="editingTask.schedule.minute" placeholder="*" maxlength="9">
                                                </div>
                                                <div class="scheduler-schedule-field">
                                                    <span class="scheduler-schedule-label">Hour</span>
                                                    <input type="text" x-model="editingTask.schedule.hour" placeholder="*" maxlength="9">
                                                </div>
                                                <div class="scheduler-schedule-field">
                                                    <span class="scheduler-schedule-label">Day</span>
                                                    <input type="text" x-model="editingTask.schedule.day" placeholder="*" maxlength="9">
                                                </div>
                                                <div class="scheduler-schedule-field">
                                                    <span class="scheduler-schedule-label">Month</span>
                                                    <input type="text" x-model="editingTask.schedule.month" placeholder="*" maxlength="9">
                                                </div>
                                                <div class="scheduler-schedule-field">
                                                    <span class="scheduler-schedule-label">Weekday</span>
                                                    <input type="text" x-model="editingTask.schedule.weekday" placeholder="*" maxlength="9">
                                                </div>
                                            </div>
                                        </div>

                                        <!-- Plan (for planned tasks) -->
                                        <div class="scheduler-form-field full-width" x-show="editingTask.type === 'planned'">
                                            <div class="label-help-wrapper">
                                                <label class="scheduler-form-label">Plan</label>
                                                <div class="scheduler-form-help">Specific execution times for this task</div>
                                            </div>
                                            <div class="scheduler-plan-builder">
                                                <div class="scheduler-plan-todo">
                                                    <span class="scheduler-plan-label">Upcoming Executions</span>
                                                    <div class="scheduler-todo-list">
                                                        <template x-if="editingTask.plan && Array.isArray(editingTask.plan.todo) && editingTask.plan.todo.length > 0">
                                                            <template x-for="(time, index) in editingTask.plan.todo" :key="index">
                                                                <div class="scheduler-todo-item">
                                                                    <span x-text="formatDate(time)"></span>
                                                                    <button @click.prevent="editingTask.plan.todo.splice(index, 1)" class="scheduler-todo-remove">
                                                                        <svg xmlns="http://www.w3.org/2000/svg" width="16" height="16" viewBox="0 0 24 24" fill="none" stroke="currentColor" stroke-width="2" stroke-linecap="round" stroke-linejoin="round">
                                                                            <line x1="18" y1="6" x2="6" y2="18"></line>
                                                                            <line x1="6" y1="6" x2="18" y2="18"></line>
                                                                        </svg>
                                                                    </button>
                                                                </div>
                                                            </template>
                                                        </template>
                                                        <template x-if="!editingTask.plan || !Array.isArray(editingTask.plan.todo) || editingTask.plan.todo.length === 0">
                                                            <div class="scheduler-empty-plan">
                                                                No scheduled execution times yet. Add one below.
                                                            </div>
                                                        </template>
                                                        <div class="scheduler-add-todo">
                                                            <!-- Create form planned task input -->
                                                            <input type="text" id="newPlannedTime-create"
                                                                x-ref="plannedTimeCreate"
                                                                class="scheduler-flatpickr-input"
                                                                placeholder="Select date and time">
                                                            <!-- Create Task Form Add Time Button -->
                                                            <button @click.prevent="
                                                                const input = $refs.plannedTimeCreate;
                                                                if (!input) {
                                                                    console.error('Input reference not found for plannedTimeCreate');
                                                                    return;
                                                                }

                                                                // Ensure plan structure exists
                                                                if (!editingTask.plan) {
                                                                    editingTask.plan = { todo: [], in_progress: null, done: [] };
                                                                }
                                                                if (!Array.isArray(editingTask.plan.todo)) {
                                                                    editingTask.plan.todo = [];
                                                                }

                                                                // Get date from Flatpickr if available
                                                                let selectedDate;
                                                                if (input._flatpickr && input._flatpickr.selectedDates.length > 0) {
                                                                    selectedDate = input._flatpickr.selectedDates[0];
                                                                } else if (input.value) {
                                                                    selectedDate = new Date(input.value);
                                                                }

                                                                if (!selectedDate || isNaN(selectedDate.getTime())) {
                                                                    alert('Please select a valid date and time');
                                                                    return;
                                                                }

                                                                // Convert to ISO string and add to plan
                                                                editingTask.plan.todo.push(selectedDate.toISOString());

                                                                // Sort by date (earliest first)
                                                                editingTask.plan.todo.sort();

                                                                // Clear the input
                                                                if (input._flatpickr) {
                                                                    input._flatpickr.clear();
                                                                } else {
                                                                    input.value = '';
                                                                }
                                                            " class="scheduler-add-todo-button">
                                                                <svg xmlns="http://www.w3.org/2000/svg" width="16" height="16" viewBox="0 0 24 24" fill="none" stroke="currentColor" stroke-width="2" stroke-linecap="round" stroke-linejoin="round" style="margin-right: 4px;">
                                                                    <line x1="12" y1="5" x2="12" y2="19"></line>
                                                                    <line x1="5" y1="12" x2="19" y2="12"></line>
                                                                </svg>
                                                                Add Time
                                                            </button>
                                                        </div>
                                                    </div>
                                                </div>
                                            </div>
                                        </div>

                                        <!-- Token (for ad-hoc tasks) -->
                                        <div class="scheduler-form-field full-width" x-show="editingTask.type === 'adhoc'">
                                            <div class="label-help-wrapper">
                                                <label class="scheduler-form-label">Token</label>
                                                <div class="scheduler-form-help">Token used to trigger this task externally</div>
                                            </div>
                                            <div class="input-group">
                                                <input type="text" x-model="editingTask.token" placeholder="Token for ad-hoc task">
                                                <button class="scheduler-task-action" @click="editingTask.token = generateRandomToken()">
                                                    Generate
                                                </button>
                                            </div>
                                        </div>

                                        <!-- System Prompt -->
                                        <div class="scheduler-form-field full-width">
                                            <div class="label-help-wrapper">
                                                <label class="scheduler-form-label">System Prompt</label>
                                                <div class="scheduler-form-help">System-level instructions for the assistant</div>
                                            </div>
                                            <textarea x-model="editingTask.system_prompt" placeholder="System instructions for the AI"></textarea>
                                        </div>

                                        <!-- User Prompt -->
                                        <div class="scheduler-form-field full-width">
                                            <div class="label-help-wrapper">
                                                <label class="scheduler-form-label">User Prompt</label>
                                                <div class="scheduler-form-help">The main task prompt that will be executed</div>
                                            </div>
                                            <textarea x-model="editingTask.prompt" placeholder="User message for the AI"></textarea>
                                        </div>

                                        <!-- Attachments Field -->
                                        <div class="scheduler-form-field full-width">
                                            <div class="label-help-wrapper">
                                                <label class="scheduler-form-label">Attachments</label>
                                                <div class="scheduler-form-help">Container file paths or URLs, one per line</div>
                                            </div>
                                            <textarea x-model="attachmentsText" placeholder="Enter file paths or URLs, one per line"></textarea>
                                        </div>
                                    </div>
                                </div>

                                <!-- Edit Task Form -->
                                <div class="scheduler-form" x-show="isEditing">
                                    <div class="scheduler-form-header">
                                        <div class="scheduler-form-title">Edit Task</div>
                                        <div class="scheduler-form-actions">
                                            <button class="btn btn-ok btn-field" @click="saveTask()">
                                                Save
                                            </button>
                                            <button class="btn btn-cancel" @click="cancelEdit()">
                                                Cancel
                                            </button>
                                        </div>
                                    </div>

                                    <div class="scheduler-form-grid">
                                        <!-- Task Name -->
                                        <div class="scheduler-form-field">
                                            <div class="label-help-wrapper">
                                                <label class="scheduler-form-label">Task Name</label>
                                                <div class="scheduler-form-help">A unique name to identify this task</div>
                                            </div>
                                            <input type="text" x-model="editingTask.name" placeholder="Enter task name">
                                        </div>

                                        <!-- Task Type (disabled when editing) -->
                                        <div class="scheduler-form-field">
                                            <div class="label-help-wrapper">
                                                <label class="scheduler-form-label">Task Type</label>
                                                <div class="scheduler-form-help">Task type cannot be changed after creation</div>
                                            </div>
                                            <select x-model="editingTask.type" disabled>
                                                <option value="scheduled">Scheduled Task</option>
                                                <option value="adhoc">Ad-hoc Task</option>
                                                <option value="planned">Planned Task</option>
                                            </select>
                                        </div>

                                        <!-- Task State in Edit Form - Add after Task Type -->
                                        <div class="scheduler-form-field" x-show="isEditing">
                                            <div class="label-help-wrapper">
                                                <label class="scheduler-form-label">State</label>
                                                <div class="scheduler-form-help">Change the task's state</div>
                                            </div>
                                            <div>
                                                <div class="scheduler-state-selector">
                                                    <span class="scheduler-status-badge scheduler-status-idle"
                                                          :class="{'scheduler-status-selected': editingTask.state === 'idle'}"
                                                          @click="editingTask.state = 'idle'">idle</span>
                                                    <span class="scheduler-status-badge scheduler-status-running"
                                                          :class="{'scheduler-status-selected': editingTask.state === 'running'}"
                                                          @click="editingTask.state = 'running'">running</span>
                                                    <span class="scheduler-status-badge scheduler-status-disabled"
                                                          :class="{'scheduler-status-selected': editingTask.state === 'disabled'}"
                                                          @click="editingTask.state = 'disabled'">disabled</span>
                                                    <span class="scheduler-status-badge scheduler-status-error"
                                                          :class="{'scheduler-status-selected': editingTask.state === 'error'}"
                                                          @click="editingTask.state = 'error'">error</span>
                                                </div>
                                                <div class="scheduler-state-explanation">
                                                    <span x-show="editingTask.state === 'idle'"><strong>idle</strong>: ready to run</span>
                                                    <span x-show="editingTask.state === 'running'"><strong>running</strong>: currently executing</span>
                                                    <span x-show="editingTask.state === 'disabled'"><strong>disabled</strong>: won't execute automatically</span>
                                                    <span x-show="editingTask.state === 'error'"><strong>error</strong>: task encountered an error</span>
                                                </div>
                                            </div>
                                        </div>

                                        <!-- Schedule (for scheduled tasks) -->
                                        <div class="scheduler-form-field full-width" x-show="editingTask && editingTask.type === 'scheduled'">
                                            <div class="label-help-wrapper">
                                                <label class="scheduler-form-label">Schedule (Cron Expression)</label>
                                                <div class="scheduler-form-help">Format: minute hour day month weekday (e.g., "* * * * *" for every minute)</div>
                                            </div>
                                            <div class="scheduler-schedule-builder">
                                                <div class="scheduler-schedule-field">
                                                    <span class="scheduler-schedule-label">Minute</span>
                                                    <input type="text" x-model="editingTask.schedule.minute" placeholder="*" maxlength="9">
                                                </div>
                                                <div class="scheduler-schedule-field">
                                                    <span class="scheduler-schedule-label">Hour</span>
                                                    <input type="text" x-model="editingTask.schedule.hour" placeholder="*" maxlength="9">
                                                </div>
                                                <div class="scheduler-schedule-field">
                                                    <span class="scheduler-schedule-label">Day</span>
                                                    <input type="text" x-model="editingTask.schedule.day" placeholder="*" maxlength="9">
                                                </div>
                                                <div class="scheduler-schedule-field">
                                                    <span class="scheduler-schedule-label">Month</span>
                                                    <input type="text" x-model="editingTask.schedule.month" placeholder="*" maxlength="9">
                                                </div>
                                                <div class="scheduler-schedule-field">
                                                    <span class="scheduler-schedule-label">Weekday</span>
                                                    <input type="text" x-model="editingTask.schedule.weekday" placeholder="*" maxlength="9">
                                                </div>
                                            </div>
                                        </div>

                                        <!-- Plan (for planned tasks) -->
                                        <div class="scheduler-form-field full-width" x-show="editingTask.type === 'planned'">
                                            <div class="label-help-wrapper">
                                                <label class="scheduler-form-label">Plan</label>
                                                <div class="scheduler-form-help">Specific execution times for this task</div>
                                            </div>
                                            <div class="scheduler-plan-builder">
                                                <div class="scheduler-plan-todo">
                                                    <span class="scheduler-plan-label">Upcoming Executions</span>
                                                    <div class="scheduler-todo-list">
                                                        <template x-if="editingTask.plan && Array.isArray(editingTask.plan.todo) && editingTask.plan.todo.length > 0">
                                                            <template x-for="(time, index) in editingTask.plan.todo" :key="index">
                                                                <div class="scheduler-todo-item">
                                                                    <span x-text="formatDate(time)"></span>
                                                                    <button @click.prevent="editingTask.plan.todo.splice(index, 1)" class="scheduler-todo-remove">
                                                                        <svg xmlns="http://www.w3.org/2000/svg" width="16" height="16" viewBox="0 0 24 24" fill="none" stroke="currentColor" stroke-width="2" stroke-linecap="round" stroke-linejoin="round">
                                                                            <line x1="18" y1="6" x2="6" y2="18"></line>
                                                                            <line x1="6" y1="6" x2="18" y2="18"></line>
                                                                        </svg>
                                                                    </button>
                                                                </div>
                                                            </template>
                                                        </template>
                                                        <template x-if="!editingTask.plan || !Array.isArray(editingTask.plan.todo) || editingTask.plan.todo.length === 0">
                                                            <div class="scheduler-empty-plan">
                                                                No scheduled execution times yet. Add one below.
                                                            </div>
                                                        </template>
                                                        <div class="scheduler-add-todo">
                                                            <!-- Edit form planned task input -->
                                                            <input type="text" id="newPlannedTime-edit"
                                                                x-ref="plannedTimeEdit"
                                                                class="scheduler-flatpickr-input"
                                                                placeholder="Select date and time">
                                                            <!-- Edit Task Form Add Time Button -->
                                                            <button @click.prevent="
                                                                const input = $refs.plannedTimeEdit;
                                                                if (!input) {
                                                                    console.error('Input reference not found for plannedTimeEdit');
                                                                    return;
                                                                }

                                                                // Ensure plan structure exists
                                                                if (!editingTask.plan) {
                                                                    editingTask.plan = { todo: [], in_progress: null, done: [] };
                                                                }
                                                                if (!Array.isArray(editingTask.plan.todo)) {
                                                                    editingTask.plan.todo = [];
                                                                }

                                                                // Get date from Flatpickr if available
                                                                let selectedDate;
                                                                if (input._flatpickr && input._flatpickr.selectedDates.length > 0) {
                                                                    selectedDate = input._flatpickr.selectedDates[0];
                                                                } else if (input.value) {
                                                                    selectedDate = new Date(input.value);
                                                                }

                                                                if (!selectedDate || isNaN(selectedDate.getTime())) {
                                                                    alert('Please select a valid date and time');
                                                                    return;
                                                                }

                                                                // Convert to ISO string and add to plan
                                                                editingTask.plan.todo.push(selectedDate.toISOString());

                                                                // Sort by date (earliest first)
                                                                editingTask.plan.todo.sort();

                                                                // Clear the input
                                                                if (input._flatpickr) {
                                                                    input._flatpickr.clear();
                                                                } else {
                                                                    input.value = '';
                                                                }
                                                            " class="scheduler-add-todo-button">
                                                                <svg xmlns="http://www.w3.org/2000/svg" width="16" height="16" viewBox="0 0 24 24" fill="none" stroke="currentColor" stroke-width="2" stroke-linecap="round" stroke-linejoin="round" style="margin-right: 4px;">
                                                                    <line x1="12" y1="5" x2="12" y2="19"></line>
                                                                    <line x1="5" y1="12" x2="19" y2="12"></line>
                                                                </svg>
                                                                Add Time
                                                            </button>
                                                        </div>
                                                    </div>
                                                </div>
                                            </div>
                                        </div>

                                        <!-- Token (for ad-hoc tasks) -->
                                        <div class="scheduler-form-field full-width" x-show="editingTask.type === 'adhoc'">
                                            <div class="label-help-wrapper">
                                                <label class="scheduler-form-label">Token</label>
                                                <div class="scheduler-form-help">Token used to trigger this task externally</div>
                                            </div>
                                            <div class="input-group">
                                                <input type="text" x-model="editingTask.token" placeholder="Token for ad-hoc task">
                                                <button class="scheduler-task-action" @click="editingTask.token = generateRandomToken()">
                                                    Generate
                                                </button>
                                            </div>
                                        </div>

                                        <!-- System Prompt -->
                                        <div class="scheduler-form-field full-width">
                                            <div class="label-help-wrapper">
                                                <label class="scheduler-form-label">System Prompt</label>
                                                <div class="scheduler-form-help">System-level instructions for the assistant</div>
                                            </div>
                                            <textarea x-model="editingTask.system_prompt" placeholder="System instructions for the AI"></textarea>
                                        </div>

                                        <!-- User Prompt -->
                                        <div class="scheduler-form-field full-width">
                                            <div class="label-help-wrapper">
                                                <label class="scheduler-form-label">User Prompt</label>
                                                <div class="scheduler-form-help">The main task prompt that will be executed</div>
                                            </div>
                                            <textarea x-model="editingTask.prompt" placeholder="User message for the AI"></textarea>
                                        </div>

                                        <!-- Attachments Field -->
                                        <div class="scheduler-form-field full-width">
                                            <div class="label-help-wrapper">
                                                <label class="scheduler-form-label">Attachments</label>
                                                <div class="scheduler-form-help">Container file paths or URLs, one per line</div>
                                            </div>
                                            <textarea x-model="attachmentsText" placeholder="Enter file paths or URLs, one per line"></textarea>
                                        </div>
                                    </div>
                                </div>

                                <!-- Task List View -->
                                <div class="scheduler-container" x-show="!isCreating && !isEditing && viewMode === 'list'">
                                    <!-- Header with Actions -->
                                    <div class="scheduler-header">
                                        <h2>Task Management</h2>
                                        <div class="scheduler-actions">
                                            <button class="btn btn-ok" @click="startCreateTask()">
                                                New Task
                                            </button>
                                        </div>
                                    </div>

                                    <!-- Filters -->
                                    <div class="scheduler-filters">
                                        <div class="scheduler-filter-group">
                                            <span class="scheduler-filter-label">Type:</span>
                                            <select class="scheduler-filter-select" x-model="filterType">
                                                <option value="all">All Types</option>
                                                <option value="scheduled">Scheduled</option>
                                                <option value="adhoc">Ad-hoc</option>
                                                <option value="planned">Planned</option>
                                            </select>
                                        </div>

                                        <div class="scheduler-filter-group">
                                            <span class="scheduler-filter-label">State:</span>
                                            <select class="scheduler-filter-select" x-model="filterState">
                                                <option value="all">All States</option>
                                                <option value="idle">Idle</option>
                                                <option value="running">Running</option>
                                                <option value="disabled">Disabled</option>
                                                <option value="error">Error</option>
                                            </select>
                                        </div>
                                    </div>

                                    <!-- Loading State -->
                                    <!-- <div class="scheduler-loading" x-show="isLoading">
                                        Loading tasks...
                                    </div> -->

                                    <!-- Empty State -->
                                    <div class="scheduler-empty"
                                         x-show="!isLoading && filteredTasks.length === 0"
                                         x-effect="$el.style.display = (!isLoading && filteredTasks.length === 0) ? '' : 'none'">
                                        <!-- <div class="scheduler-empty-icon">📋</div> -->
                                        <div class="scheduler-empty-text">No tasks found</div>
                                        <button class="btn btn-ok" @click="startCreateTask()">Create your first task</button>
                                    </div>

                                    <!-- Task List Table -->
                                    <table class="scheduler-task-list"
                                           x-show="!isLoading && filteredTasks.length > 0"
                                           x-effect="$el.style.display = (!isLoading && filteredTasks.length > 0) ? '' : 'none'">
                                        <thead>
                                            <tr>
                                                <th @click="changeSort('name')">
                                                    Name
                                                    <span class="scheduler-sort-indicator" x-show="sortField === 'name'"
                                                          :class="{'scheduler-sort-desc': sortDirection === 'desc'}">↑</span>
                                                </th>
                                                <th @click="changeSort('state')">
                                                    State
                                                    <span class="scheduler-sort-indicator" x-show="sortField === 'state'"
                                                          :class="{'scheduler-sort-desc': sortDirection === 'desc'}">↑</span>
                                                </th>
                                                <th>Type</th>
                                                <th>Schedule</th>
                                                <th @click="changeSort('last_run')">
                                                    Last Run
                                                    <span class="scheduler-sort-indicator" x-show="sortField === 'last_run'"
                                                          :class="{'scheduler-sort-desc': sortDirection === 'desc'}">↑</span>
                                                </th>
                                                <th>Actions</th>
                                            </tr>
                                        </thead>
                                        <tbody>
                                            <template x-for="task in filteredTasks" :key="task.uuid">
                                                <tr @click="showTaskDetail(task.uuid)">
                                                    <td>
                                                        <span x-text="task.name"></span>
                                                    </td>
                                                    <td>
                                                        <span class="scheduler-status-badge" :class="getStateBadgeClass(task.state)" x-text="task.state"></span>
                                                    </td>
                                                    <td x-text="task.type"></td>
                                                    <td>
                                                        <span x-show="task.type === 'scheduled'" x-text="formatSchedule(task)"></span>
                                                        <span x-show="task.type === 'adhoc'" class="scheduler-no-schedule">—</span>
                                                        <span x-show="task.type === 'planned'" x-html="formatPlan(task).replace(/\n/g, '<br>')"></span>
                                                    </td>
                                                    <td x-text="formatDate(task.last_run)"></td>
                                                    <td @click.stop>
                                                        <div class="scheduler-task-actions">
                                                            <button class="scheduler-task-action" @click="runTask(task.uuid)" title="Run Task">
                                                                <svg xmlns="http://www.w3.org/2000/svg" viewBox="0 0 24 24" fill="currentColor" width="16" height="16">
                                                                    <path d="M8 5v14l11-7z"/>
                                                                </svg>
                                                            </button>
                                                            <button class="scheduler-task-action" @click="resetTaskState(task.uuid)" title="Reset State">
                                                                <svg xmlns="http://www.w3.org/2000/svg" viewBox="0 0 24 24" fill="currentColor" width="16" height="16">
                                                                    <path d="M17.65 6.35C16.2 4.9 14.21 4 12 4c-4.42 0-7.99 3.58-7.99 8s3.57 8 7.99 8c3.73 0 6.84-2.55 7.73-6h-2.08c-.82 2.33-3.04 4-5.65 4-3.31 0-6-2.69-6-6s2.69-6 6-6c1.66 0 3.14.69 4.22 1.78L13 11h7V4l-2.35 2.35z"/>
                                                                </svg>
                                                            </button>
                                                            <button class="scheduler-task-action" @click="startEditTask(task.uuid)" title="Edit Task">
                                                                <svg xmlns="http://www.w3.org/2000/svg" viewBox="0 0 24 24" fill="currentColor" width="16" height="16">
                                                                    <path d="M3 17.25V21h3.75L17.81 9.94l-3.75-3.75L3 17.25zM20.71 7.04c.39-.39.39-1.02 0-1.41l-2.34-2.34c-.39-.39-1.02-.39-1.41 0l-1.83 1.83 3.75 3.75 1.83-1.83z"/>
                                                                </svg>
                                                            </button>
                                                            <button class="scheduler-task-action" @click="deleteTask(task.uuid)" title="Delete Task">
                                                                <svg xmlns="http://www.w3.org/2000/svg" viewBox="0 0 24 24" fill="currentColor" width="16" height="16">
                                                                    <path d="M6 19c0 1.1.9 2 2 2h8c1.1 0 2-.9 2-2V7H6v12zM19 4h-3.5l-1-1h-5l-1 1H5v2h14V4z"/>
                                                                </svg>
                                                            </button>
                                                        </div>
                                                    </td>
                                                </tr>
                                            </template>
                                        </tbody>
                                    </table>
                                </div>

                                <!-- Task Detail View -->
                                <div class="scheduler-detail-view" x-show="!isCreating && !isEditing && viewMode === 'detail' && selectedTaskForDetail">
                                    <div class="scheduler-detail-header">
                                        <h2 class="scheduler-detail-title" x-text="selectedTaskForDetail ? selectedTaskForDetail.name : ''"></h2>
                                        <div class="scheduler-status-badge"
                                            :class="selectedTaskForDetail ? getStateBadgeClass(selectedTaskForDetail.state) : ''"
                                            x-text="selectedTaskForDetail ? selectedTaskForDetail.state : ''">
                                        </div>
                                        <button class="btn btn-cancel" @click="closeTaskDetail()">Close</button>
                                    </div>

                                    <div class="scheduler-detail-content">
                                        <div class="scheduler-details-grid">
                                            <div class="scheduler-details-label">Type:</div>
                                            <div class="scheduler-details-value" x-text="selectedTaskForDetail ? selectedTaskForDetail.type : ''"></div>

                                            <div class="scheduler-details-label">Created:</div>
                                            <div class="scheduler-details-value" x-text="selectedTaskForDetail ? formatDate(selectedTaskForDetail.created_at) : ''"></div>

                                            <div class="scheduler-details-label">Last Updated:</div>
                                            <div class="scheduler-details-value" x-text="selectedTaskForDetail ? formatDate(selectedTaskForDetail.updated_at) : ''"></div>

                                            <div class="scheduler-details-label">Last Run:</div>
                                            <div class="scheduler-details-value" x-text="selectedTaskForDetail ? formatDate(selectedTaskForDetail.last_run) : ''"></div>

                                            <div class="scheduler-details-label" x-show="selectedTaskForDetail && selectedTaskForDetail.type === 'scheduled'">Schedule:</div>
                                            <div class="scheduler-details-value" x-show="selectedTaskForDetail && selectedTaskForDetail.type === 'scheduled'" x-text="selectedTaskForDetail ? formatSchedule(selectedTaskForDetail) : ''"></div>

                                            <div class="scheduler-details-label" x-show="selectedTaskForDetail && selectedTaskForDetail.type === 'adhoc'">Token:</div>
                                            <div class="scheduler-details-value" x-show="selectedTaskForDetail && selectedTaskForDetail.type === 'adhoc'" x-text="selectedTaskForDetail ? selectedTaskForDetail.token : ''"></div>

                                            <div class="scheduler-details-label" x-show="selectedTaskForDetail && selectedTaskForDetail.type === 'planned'">Plan:</div>
                                            <div class="scheduler-details-value" x-show="selectedTaskForDetail && selectedTaskForDetail.type === 'planned'">
                                                <div x-show="selectedTaskForDetail && selectedTaskForDetail.plan">
                                                    <div><strong>Upcoming:</strong></div>
                                                    <template x-if="selectedTaskForDetail && selectedTaskForDetail.plan && selectedTaskForDetail.plan.todo && selectedTaskForDetail.plan.todo.length > 0">
                                                        <div>
                                                            <template x-for="(time, index) in selectedTaskForDetail.plan.todo" :key="index">
                                                                <div x-text="formatDate(time)"></div>
                                                            </template>
                                                        </div>
                                                    </template>
                                                    <template x-if="!selectedTaskForDetail || !selectedTaskForDetail.plan || !selectedTaskForDetail.plan.todo || selectedTaskForDetail.plan.todo.length === 0">
                                                        <div>No upcoming executions</div>
                                                    </template>

                                                    <div><strong>In Progress:</strong></div>
                                                    <div x-text="selectedTaskForDetail && selectedTaskForDetail.plan && selectedTaskForDetail.plan.in_progress ? formatDate(selectedTaskForDetail.plan.in_progress) : 'None'"></div>

                                                    <div><strong>Completed:</strong></div>
                                                    <template x-if="selectedTaskForDetail && selectedTaskForDetail.plan && selectedTaskForDetail.plan.done && selectedTaskForDetail.plan.done.length > 0">
                                                        <div>
                                                            <template x-for="(time, index) in selectedTaskForDetail.plan.done" :key="index">
                                                                <div x-text="formatDate(time)"></div>
                                                            </template>
                                                        </div>
                                                    </template>
                                                    <template x-if="!selectedTaskForDetail || !selectedTaskForDetail.plan || !selectedTaskForDetail.plan.done || selectedTaskForDetail.plan.done.length === 0">
                                                        <div>No completed executions</div>
                                                    </template>
                                                </div>
                                            </div>

                                            <div class="scheduler-details-label">Last Result:</div>
                                            <div class="scheduler-details-value" x-text="selectedTaskForDetail && selectedTaskForDetail.last_result ? selectedTaskForDetail.last_result : 'No results yet'"></div>

                                            <div class="scheduler-details-label">System Prompt:</div>
                                            <div class="scheduler-details-value" x-text="selectedTaskForDetail ? selectedTaskForDetail.system_prompt : ''"></div>

                                            <div class="scheduler-details-label">User Prompt:</div>
                                            <div class="scheduler-details-value" x-text="selectedTaskForDetail ? selectedTaskForDetail.prompt : ''"></div>

                                            <div class="scheduler-details-label">Attachments:</div>
                                            <div class="scheduler-details-value">
                                                <template x-if="selectedTaskForDetail && selectedTaskForDetail.attachments && selectedTaskForDetail.attachments.length > 0">
                                                    <div>
                                                        <template x-for="(attachment, index) in selectedTaskForDetail.attachments" :key="index">
                                                            <div x-text="attachment"></div>
                                                        </template>
                                                    </div>
                                                </template>
                                                <template x-if="!selectedTaskForDetail || !selectedTaskForDetail.attachments || selectedTaskForDetail.attachments.length === 0">
                                                    <div>No attachments</div>
                                                </template>
                                            </div>
                                        </div>
                                    </div>
                                </div>
                            </div>
                        </div>
                    </div>

                    <div class="modal-footer">
                        <div id="buttons-container">
                            <template x-for="button in settings.buttons" :key="button.id">
                                <button :class="button.classes" @click="handleButton(button.id)"
                                    x-text="button.title"></button>
                            </template>
                        </div>
                    </div>
                </div>
            </div>
        </template>
    </div>

    <!-- work_dir Browser Modal -->

    <div id="fileBrowserModal" x-data="fileBrowserModalProxy">
        <template x-teleport="body">
            <div x-show="isOpen" class="modal-overlay" @click.self="handleClose()"
                @keydown.escape.window="handleClose()" x-transition>
                <div class="modal-container">
                    <div class="modal-header">
                        <h2 class="modal-title" x-text="browser.title"></h2>
                        <button class="modal-close" @click="handleClose()">&times;</button>
                    </div>
                    <div class="modal-content">
                        <div x-show="isLoading" class="loading-spinner">
                            Loading...
                        </div>
                        <div x-show="!isLoading">
                            <div class="path-navigator">
                                <!-- Up Button -->
                                <button class="text-button back-button" @click="navigateUp()" aria-label="Navigate Up">
                                    <svg xmlns="http://www.w3.org/2000/svg" viewBox="0 0 10.5 15">
                                        <path d="m.75,5.25L5.25.75m0,0l4.5,4.5M5.25.75v13.5" fill="none"
                                            stroke="currentColor" stroke-linecap="round" stroke-linejoin="round"
                                            stroke-width="1.5"></path>
                                    </svg>
                                    Up
                                </button>

                                <div id="current-path">
                                    <span id="path-text" x-text="browser.currentPath"></span>
                                </div>
                            </div>

                            <div class="files-list">
                                <!-- Header -->
                                <div class="file-header">
                                    <div class="file-cell" @click="toggleSort('name')">
                                        Name
                                        <span x-show="browser.sortBy === 'name'"
                                            x-text="browser.sortDirection === 'asc' ? '↑' : '↓'">
                                        </span>
                                    </div>
                                    <div class="file-cell-size" @click="toggleSort('size')">
                                        Size
                                        <span x-show="browser.sortBy === 'size'"
                                            x-text="browser.sortDirection === 'asc' ? '↑' : '↓'">
                                        </span>
                                    </div>
                                    <div class="file-cell-date" @click="toggleSort('date')">
                                        Modified
                                        <span x-show="browser.sortBy === 'date'"
                                            x-text="browser.sortDirection === 'asc' ? '↑' : '↓'">
                                        </span>
                                    </div>
                                </div>

                                <!-- File List -->
                                <template x-if="browser.entries.length">
                                    <template x-for="file in sortFiles(browser.entries)" :key="file.path">
                                        <div class="file-item" :data-is-dir="file.is_dir">
                                            <div class="file-name"
                                                @click="file.is_dir ? navigateToFolder(file.path) : downloadFile(file)">
                                                <img :src="'/public/' + (file.type === 'unknown' ? 'file' : (isArchive(file.name) ? 'archive' : file.type)) + '.svg'"
                                                    class="file-icon" :alt="file.type">
                                                <span x-text="file.name"></span>
                                            </div>
                                            <div class="file-size" x-text="formatFileSize(file.size)"></div>
                                            <div class="file-date" x-text="formatDate(file.modified)"></div>

                                            <div class="file-actions">
                                                <button class="action-button download-button"
                                                    @click.stop="downloadFile(file)">
                                                    <svg xmlns="http://www.w3.org/2000/svg" viewBox="0 0 19.5 19.5">
                                                        <path
                                                            d="m.75,14.25v2.25c0,1.24,1.01,2.25,2.25,2.25h13.5c1.24,0,2.25-1.01,2.25-2.25v-2.25m-4.5-4.5l-4.5,4.5m0,0l-4.5-4.5m4.5,4.5V.75"
                                                            fill="none" stroke="currentColor" stroke-linecap="round"
                                                            stroke-linejoin="round" stroke-width="1.5"></path>
                                                    </svg>
                                                </button>
                                                <button class="delete-button" @click.stop="deleteFile(file)">
                                                    <svg xmlns="http://www.w3.org/2000/svg" viewBox="0 0 15.03 22.53"
                                                        fill="currentColor">
                                                        <path
                                                            d="m14.55,7.82H4.68L14.09,3.19c.83-.41,1.17-1.42.77-2.25-.41-.83-1.42-1.17-2.25-.77l-3.16,1.55-.15-.31c-.22-.44-.59-.76-1.05-.92-.46-.16-.96-.13-1.39.09l-2.08,1.02c-.9.44-1.28,1.54-.83,2.44l.15.31-3.16,1.55c-.83.41-1.17,1.42-.77,2.25.29.59.89.94,1.51.94.25,0,.5-.06.74-.17l.38-.19s.09.03.14.03h11.14v11.43c0,.76-.62,1.38-1.38,1.38h-.46v-11.28c0-.26-.21-.47-.47-.47s-.47.21-.47.47v11.28h-2.39v-11.28c0-.26-.21-.47-.47-.47s-.47.21-.47.47v11.28h-2.39v-11.28c0-.26-.21-.47-.47-.47s-.47.21-.47.47v11.28h-.46c-.76,0-1.38-.62-1.38-1.38v-9.9c0-.26-.21-.47-.47-.47s-.47.21-.47.47v9.9c0,1.28,1.04,2.32,2.32,2.32h8.55c1.28,0,2.32-1.04,2.32-2.32v-11.91c0-.26-.21-.47-.47-.47ZM5.19,2.46l2.08-1.02c.12-.06.25-.09.39-.09.09,0,.19.02.28.05.22.08.4.23.5.44l.15.31-.19.09-3.46,1.7-.15-.31c-.21-.43-.03-.96.4-1.17Zm-3.19,5.62c-.36.18-.8.03-.98-.33-.18-.36-.03-.8.33-.98l5.8-2.85,2.72-1.34,3.16-1.55c.1-.05.21-.07.32-.07.27,0,.53.15.66.41.09.17.1.37.04.56-.06.18-.19.33-.37.42L2,8.08Z"
                                                            stroke-width="0"></path>
                                                    </svg>
                                                </button>
                                            </div>
                                        </div>
                                    </template>
                                </template>

                                <!-- Empty State -->
                                <template x-if="!browser.entries.length">
                                    <div class="no-files">
                                        No files found
                                    </div>
                                </template>
                            </div>
                        </div>
                    </div>
                    <div class="modal-footer">
                        <div id="buttons-container">
                            <label class="btn btn-upload"><svg xmlns="http://www.w3.org/2000/svg" fill="none"
                                    viewBox="0 0 24 24" stroke-width="1.5" stroke="currentColor">
                                    <path stroke-linecap="round" stroke-linejoin="round"
                                        d="M3 16.5v2.25A2.25 2.25 0 0 0 5.25 21h13.5A2.25 2.25 0 0 0 21 18.75V16.5m-13.5-9L12 3m0 0 4.5 4.5M12 3v13.5">
                                    </path>
                                </svg>
                                Upload Files
                                <input type="file" multiple="" accept="all" @change="handleFileUpload"
                                    style="display: none;">
                            </label>
                            <button class="btn btn-cancel" @click="handleClose()">Close Browser</button>
                        </div>
                    </div>
                </div>
            </div>
        </template>
    </div>

    <!-- generic modal -->

    <div id="genericModal" x-data="genericModalProxy">
        <template x-teleport="body">
            <div x-show="isOpen" class="modal-overlay" @click.self="handleClose()"
                @keydown.escape.window="handleClose()" x-transition>
                <div class="modal-container">
                    <div class="modal-header">
                        <h2 class="modal-title" x-text="title"></h2>
                        <button class="modal-close" @click="handleClose()">&times;</button>
                    </div>
                    <div class="modal-description" x-text="description"></div>
                    <div class="modal-content" id="viewer">
                        <div class="html-pre" x-html="html"></div>
                    </div>
                    <!-- <div class="modal-footer">
                    <div id="buttons-container">
                        <button class="btn btn-cancel" @click="handleClose()">Close</button>
                    </div>
                </div> -->
                </div>
        </template>
    </div>

    <!-- Full Screen Input Modal -->
    <div id="fullScreenInputModal" x-data="fullScreenInputModalProxy">
        <template x-teleport="body">
            <div x-show="isOpen" class="modal-overlay" @click.self="handleClose()"
                @keydown.escape.window="handleClose()" x-transition>
                <div class="modal-container full-screen-input-modal">
                    <div class="modal-content">
                        <button class="modal-close" @click="handleClose()">&times;</button>

                        <!-- Add toolbar -->
                        <div class="editor-toolbar">
                            <div class="toolbar-group">
                                <button class="toolbar-button" @click="undo()" :disabled="!canUndo" title="Undo (Ctrl+Z)">
                                    <svg xmlns="http://www.w3.org/2000/svg" viewBox="0 0 24 24" fill="none" stroke="currentColor" stroke-width="2">
                                        <path d="M3 7v6h6"></path>
                                        <path d="M21 17a9 9 0 00-9-9 9 9 0 00-6 2.3L3 13"></path>
                                    </svg>
                                </button>
                                <button class="toolbar-button" @click="redo()" :disabled="!canRedo" title="Redo (Ctrl+Shift+Z)">
                                    <svg xmlns="http://www.w3.org/2000/svg" viewBox="0 0 24 24" fill="none" stroke="currentColor" stroke-width="2">
                                        <path d="M21 7v6h-6"></path>
                                        <path d="M3 17a9 9 0 019-9 9 9 0 016 2.3l3 2.7"></path>
                                    </svg>
                                </button>
                            </div>
                            <div class="toolbar-group">
                                <button class="toolbar-button" @click="clearText()" title="Clear Text">
                                    <svg xmlns="http://www.w3.org/2000/svg" viewBox="0 0 24 24" fill="none" stroke="currentColor" stroke-width="2">
                                        <path d="M19 6v14a2 2 0 01-2 2H7a2 2 0 01-2-2V6m3 0V4a2 2 0 012-2h4a2 2 0 012 2v2"></path>
                                        <line x1="10" y1="11" x2="10" y2="17"></line>
                                        <line x1="14" y1="11" x2="14" y2="17"></line>
                                    </svg>
                                </button>
                                <button class="toolbar-button" @click="toggleWrap()" :class="{ active: wordWrap }" title="Toggle Word Wrap">
                                    <svg xmlns="http://www.w3.org/2000/svg" viewBox="0 0 24 24" fill="none" stroke="currentColor" stroke-width="2">
                                        <path d="M3 6h18M3 12h15l3 3-3 3M3 18h18"></path>
                                    </svg>
                                </button>
                            </div>
                        </div>

                        <textarea id="full-screen-input" x-model="inputText"
                            placeholder="Type your message here..."
                            @keydown.ctrl.enter="handleClose()"
                            @keydown.ctrl.z.prevent="undo()"
                            @keydown.ctrl.shift.z.prevent="redo()"
                            :style="{ 'white-space': wordWrap ? 'pre-wrap' : 'pre' }"
                            @input="updateHistory()"></textarea>
                    </div>
                    <div class="modal-footer">
                        <div id="buttons-container">
                            <button class="btn btn-ok" @click="handleClose()">Done (Ctrl+Enter)</button>
                        </div>
                    </div>
                </div>
            </div>
        </template>
    </div>

    <!-- Drag and Drop Overlay -->
    <div id="dragdrop-overlay"
         x-cloak
         x-data="{ isVisible: false }"
         x-show="isVisible"
         x-transition:enter="transition ease-out duration-300"
         x-transition:enter-start="opacity-0"
         x-transition:enter-end="opacity-100"
         x-transition:leave="transition ease-in duration-300"
         x-transition:leave-start="opacity-100"
         x-transition:leave-end="opacity-0"
         class="dragdrop-overlay">
        <img src="public/dragndrop.svg" alt="Drop files" class="dragdrop-icon">
        <div class="dragdrop-text">Drop files to attach them to your message</div>
        <div class="dragdrop-subtext"></div>
    </div>

</body>

</html><|MERGE_RESOLUTION|>--- conflicted
+++ resolved
@@ -715,8 +715,6 @@
                             <div id="section-tunnel" class="section" x-show="activeTab === 'external'">
                                 <div class="section-title">Flare Tunnel</div>
                                 <div class="section-description">Create a secure public URL to access your Agent Zero instance anytime, anywhere.</div>
-<<<<<<< HEAD
-=======
                                 <div class="field">
                                     <div class="field-label">
                                         <div class="field-title">Tunnel provider</div>
@@ -730,7 +728,6 @@
                                     </div>
                                 </div>
                                 <!-- Tunnel content UI -->
->>>>>>> 490f469c
                                 <div class="tunnel-container" x-data="tunnelSettings">
                                     <!-- Loading spinner for tunnel operations -->
                                     <div class="loading-spinner" x-show="isLoading">
@@ -765,10 +762,6 @@
                                                 </button>
                                             </div>
                                         </div>
-<<<<<<< HEAD
-                                        
-=======
->>>>>>> 490f469c
                                         <!-- Generate tunnel button when no link exists -->
                                         <div class="tunnel-actions" x-show="!linkGenerated">
                                             <button class="btn btn-ok" @click="generateLink()">
